/**
 * The browser revision used by Puppeteer, which is downloaded by BrowserFetcher.
 */
export const PUPPETEER_BROWSER_REVISION: { chrome: string; firefox: string } = {
<<<<<<< HEAD
    chrome: '885174',
=======
    chrome: '901812',
>>>>>>> d321bcb1

    // TODO: When support is added for downloading Firefox revisions, pin this
    // to an exact revision.
    firefox: 'latest',
}<|MERGE_RESOLUTION|>--- conflicted
+++ resolved
@@ -2,11 +2,7 @@
  * The browser revision used by Puppeteer, which is downloaded by BrowserFetcher.
  */
 export const PUPPETEER_BROWSER_REVISION: { chrome: string; firefox: string } = {
-<<<<<<< HEAD
-    chrome: '885174',
-=======
     chrome: '901812',
->>>>>>> d321bcb1
 
     // TODO: When support is added for downloading Firefox revisions, pin this
     // to an exact revision.
