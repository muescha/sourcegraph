import React, { useState, useEffect, useCallback, useMemo } from 'react'

import classNames from 'classnames'
import * as H from 'history'
import AlertCircleIcon from 'mdi-react/AlertCircleIcon'
import MapSearchIcon from 'mdi-react/MapSearchIcon'
import { Redirect } from 'react-router'
import { Observable, of } from 'rxjs'
import { catchError, map, mapTo, startWith, switchMap } from 'rxjs/operators'
import { Optional } from 'utility-types'

import { ErrorMessage } from '@sourcegraph/branded/src/components/alerts'
import { ErrorLike, isErrorLike, asError } from '@sourcegraph/common'
import {
    useCurrentSpan,
    TraceSpanProvider,
    createActiveSpan,
    reactManualTracer,
} from '@sourcegraph/observability-client'
import { SearchContextProps } from '@sourcegraph/search'
import { FetchFileParameters, StreamingSearchResultsListProps } from '@sourcegraph/search-ui'
import { ExtensionsControllerProps } from '@sourcegraph/shared/src/extensions/controller'
import { HighlightResponseFormat, Scalars } from '@sourcegraph/shared/src/graphql-operations'
import { PlatformContextProps } from '@sourcegraph/shared/src/platform/context'
import { isSettingsValid, SettingsCascadeProps } from '@sourcegraph/shared/src/settings/settings'
import { TelemetryProps } from '@sourcegraph/shared/src/telemetry/telemetryService'
import { ThemeProps } from '@sourcegraph/shared/src/theme'
import { lazyComponent } from '@sourcegraph/shared/src/util/lazyComponent'
import { RepoFile, ModeSpec, parseQueryAndHash } from '@sourcegraph/shared/src/util/url'
import { Alert, Button, LoadingSpinner, useEventObservable, useObservable } from '@sourcegraph/wildcard'

import { AuthenticatedUser } from '../../auth'
import { CodeIntelligenceProps } from '../../codeintel'
import { BreadcrumbSetters } from '../../components/Breadcrumbs'
import { HeroPage } from '../../components/HeroPage'
import { PageTitle } from '../../components/PageTitle'
import { render as renderLsifHtml } from '../../lsif/html'
import { copyNotebook, CopyNotebookProps } from '../../notebooks/notebook'
import { SearchStreamingProps } from '../../search'
import { useNotepad, useExperimentalFeatures } from '../../stores'
import { basename } from '../../util/path'
import { toTreeURL } from '../../util/url'
import { useBlameHunks } from '../blame/useBlameHunks'
import { useBlameVisibility } from '../blame/useBlameVisibility'
import { FilePathBreadcrumbs } from '../FilePathBreadcrumbs'
import { HoverThresholdProps } from '../RepoContainer'
import { RepoHeaderContributionsLifecycleProps } from '../RepoHeader'
import { RepoHeaderContributionPortal } from '../RepoHeaderContributionPortal'

import { ToggleHistoryPanel } from './actions/ToggleHistoryPanel'
import { ToggleLineWrap } from './actions/ToggleLineWrap'
import { ToggleRenderedFileMode } from './actions/ToggleRenderedFileMode'
import { getModeFromURL } from './actions/utils'
import { fetchBlob, fetchStencil } from './backend'
import { Blob, BlobInfo } from './Blob'
import { Blob as CodeMirrorBlob } from './CodeMirrorBlob'
import { GoToRawAction } from './GoToRawAction'
import { BlobPanel } from './panel/BlobPanel'
import { RenderedFile } from './RenderedFile'

import styles from './BlobPage.module.scss'

const SEARCH_NOTEBOOK_FILE_EXTENSION = '.snb.md'
const RenderedNotebookMarkdown = lazyComponent(() => import('./RenderedNotebookMarkdown'), 'RenderedNotebookMarkdown')

interface BlobPageProps
    extends RepoFile,
        ModeSpec,
        RepoHeaderContributionsLifecycleProps,
        SettingsCascadeProps,
        PlatformContextProps,
        TelemetryProps,
        ExtensionsControllerProps,
        ThemeProps,
        HoverThresholdProps,
        BreadcrumbSetters,
        SearchStreamingProps,
        Pick<SearchContextProps, 'searchContextsEnabled'>,
        Pick<StreamingSearchResultsListProps, 'fetchHighlightedFileLineRanges'>,
        Pick<CodeIntelligenceProps, 'codeIntelligenceEnabled'> {
    location: H.Location
    history: H.History
    authenticatedUser: AuthenticatedUser | null
    globbing: boolean
    isMacPlatform: boolean
    isSourcegraphDotCom: boolean
    repoID?: Scalars['ID']
    repoUrl?: string

    fetchHighlightedFileLineRanges: (parameters: FetchFileParameters, force?: boolean) => Observable<string[][]>
}

/**
 * Blob data including specific properties used in `BlobPage` but not `Blob`
 */
interface BlobPageInfo extends Optional<BlobInfo, 'commitID'> {
    richHTML: string
    aborted: boolean
}

export const BlobPage: React.FunctionComponent<React.PropsWithChildren<BlobPageProps>> = props => {
    const { span } = useCurrentSpan()
    const [wrapCode, setWrapCode] = useState(ToggleLineWrap.getValue())
    let renderMode = getModeFromURL(props.location)
    const { repoName, revision, repoID, commitID, filePath, isLightTheme, useBreadcrumb, mode } = props
    const showSearchNotebook = useExperimentalFeatures(features => features.showSearchNotebook)
    const showSearchContext = useExperimentalFeatures(features => features.showSearchContext ?? false)
    const enableCodeMirror = useExperimentalFeatures(features => features.enableCodeMirrorFileView ?? false)
    const enableLazyBlobSyntaxHighlighting = useExperimentalFeatures(
        features => features.enableLazyBlobSyntaxHighlighting ?? false
    )
<<<<<<< HEAD
    let enableTokenKeyboardNavigation =
=======
    const enableTokenKeyboardNavigation =
        props.codeIntelligenceEnabled &&
>>>>>>> 41e19f20
        isSettingsValid(props.settingsCascade) &&
        props.settingsCascade.final['codeIntel.blobKeyboardNavigation'] === 'token'
    enableTokenKeyboardNavigation = true
    const lineOrRange = useMemo(() => parseQueryAndHash(props.location.search, props.location.hash), [
        props.location.search,
        props.location.hash,
    ])

    // Log view event whenever a new Blob, or a Blob with a different render mode, is visited.
    useEffect(() => {
        props.telemetryService.logViewEvent('Blob', { repoName, filePath })
    }, [repoName, commitID, filePath, renderMode, props.telemetryService])

    useNotepad(
        useMemo(
            () => ({
                type: 'file',
                path: filePath,
                repo: repoName,
                revision,
                // Need to subtract 1 because IHighlightLineRange is 0-based but
                // line information in the URL is 1-based.
                lineRange: lineOrRange.line
                    ? { startLine: lineOrRange.line - 1, endLine: (lineOrRange.endLine ?? lineOrRange.line) - 1 }
                    : null,
            }),
            [filePath, repoName, revision, lineOrRange.line, lineOrRange.endLine]
        )
    )

    useBreadcrumb(
        useMemo(() => {
            if (!filePath) {
                return
            }

            return {
                key: 'filePath',
                className: 'flex-shrink-past-contents',
                element: (
                    // TODO should these be "flattened" all using setBreadcrumb()?
                    <FilePathBreadcrumbs
                        key="path"
                        repoName={repoName}
                        revision={revision}
                        filePath={filePath}
                        isDir={false}
                        telemetryService={props.telemetryService}
                    />
                ),
            }
        }, [filePath, revision, repoName, props.telemetryService])
    )

    /**
     * Fetches formatted, but un-highlighted, blob content.
     * Intention is to use this whilst we wait for syntax highlighting,
     * so the user has useful content rather than a loading spinner
     */
    const formattedBlobInfoOrError = useObservable(
        useMemo(() => {
            // Note: Lazy syntax highlighting is currently buggy in CodeMirror.
            // GitHub issue to fix: https://github.com/sourcegraph/sourcegraph/issues/41413
            if (!enableLazyBlobSyntaxHighlighting || enableCodeMirror) {
                return of(undefined)
            }

            return createActiveSpan(
                reactManualTracer,
                { name: 'formattedBlobInfoOrError', parentSpan: span },
                fetchSpan =>
                    fetchBlob({
                        repoName,
                        revision,
                        filePath,
                        format: HighlightResponseFormat.HTML_PLAINTEXT,
                    }).pipe(
                        map(blob => {
                            if (blob === null) {
                                return blob
                            }

                            const blobInfo: BlobPageInfo = {
                                content: blob.content,
                                html: blob.highlight.html ?? '',
                                repoName,
                                revision,
                                filePath,
                                mode,
                                // Properties used in `BlobPage` but not `Blob`
                                richHTML: blob.richHTML,
                                aborted: false,
                            }

                            fetchSpan.end()

                            return blobInfo
                        })
                    )
            )
        }, [enableCodeMirror, enableLazyBlobSyntaxHighlighting, filePath, mode, repoName, revision, span])
    )

    // Bundle latest blob with all other file info to pass to `Blob`
    // Prevents https://github.com/sourcegraph/sourcegraph/issues/14965 by not allowing
    // components to use current file props while blob hasn't updated, since all information
    // is bundled in one object whose creation is blocked by `fetchBlob` emission.
    const [nextFetchWithDisabledTimeout, highlightedBlobInfoOrError] = useEventObservable<
        void,
        BlobPageInfo | null | ErrorLike
    >(
        useCallback(
            (clicks: Observable<void>) =>
                clicks.pipe(
                    mapTo(true),
                    startWith(false),
                    switchMap(disableTimeout =>
                        fetchBlob({
                            repoName,
                            revision,
                            filePath,
                            disableTimeout,
                            format: enableCodeMirror
                                ? HighlightResponseFormat.JSON_SCIP
                                : HighlightResponseFormat.HTML_HIGHLIGHT,
                        })
                    ),
                    map(blob => {
                        if (blob === null) {
                            return blob
                        }

                        // Replace html with lsif generated HTML, if available
                        if (!enableCodeMirror && !blob.highlight.html && blob.highlight.lsif) {
                            const html = renderLsifHtml({ lsif: blob.highlight.lsif, content: blob.content })
                            if (html) {
                                blob.highlight.html = html
                            }
                        }

                        const blobInfo: BlobPageInfo = {
                            content: blob.content,
                            html: blob.highlight.html ?? '',
                            lsif: blob.highlight.lsif ?? '',
                            repoName,
                            revision,
                            filePath,
                            mode,
                            // Properties used in `BlobPage` but not `Blob`
                            richHTML: blob.richHTML,
                            aborted: blob.highlight.aborted,
                        }
                        return blobInfo
                    }),
                    catchError((error): [ErrorLike] => [asError(error)])
                ),
            [repoName, revision, filePath, enableCodeMirror, mode]
        )
    )

    /**
     * Fetches stencil ranges for the current document.
     * Used to provide keyboard navigation within the blob view.
     */
    const stencil = useObservable(
        useMemo(() => {
            if (!enableTokenKeyboardNavigation) {
                return of(undefined)
            }

            return fetchStencil({
                repoName,
                revision,
                filePath,
            })
        }, [enableTokenKeyboardNavigation, filePath, repoName, revision])
    )

    const blobInfoOrError = enableLazyBlobSyntaxHighlighting
        ? // Fallback to formatted blob whilst we do not have the highlighted blob
          highlightedBlobInfoOrError || formattedBlobInfoOrError
        : highlightedBlobInfoOrError

    const onExtendTimeoutClick = useCallback(
        (event: React.MouseEvent): void => {
            event.preventDefault()
            nextFetchWithDisabledTimeout()
        },
        [nextFetchWithDisabledTimeout]
    )

    const getPageTitle = (): string => {
        const repoNameSplit = repoName.split('/')
        const repoString = repoNameSplit.length > 2 ? repoNameSplit.slice(1).join('/') : repoName
        if (filePath) {
            const fileOrDirectory = filePath.split('/').pop()!
            return `${fileOrDirectory} - ${repoString}`
        }
        return `${repoString}`
    }

    const [isBlameVisible] = useBlameVisibility()
    const blameDecorations = useBlameHunks({ repoName, revision, filePath }, props.platformContext.sourcegraphURL)

    const isSearchNotebook = Boolean(
        blobInfoOrError &&
            !isErrorLike(blobInfoOrError) &&
            blobInfoOrError.filePath.endsWith(SEARCH_NOTEBOOK_FILE_EXTENSION) &&
            showSearchNotebook
    )

    const onCopyNotebook = useCallback(
        (props: Omit<CopyNotebookProps, 'title'>) => {
            const title =
                blobInfoOrError && !isErrorLike(blobInfoOrError) ? basename(blobInfoOrError.filePath) : 'Notebook'
            return copyNotebook({ title: `Copy of ${title}`, ...props })
        },
        [blobInfoOrError]
    )

    // If url explicitly asks for a certain rendering mode, renderMode is set to that mode, else it checks:
    // - If file contains richHTML and url does not include a line number: We render in richHTML.
    // - If file does not contain richHTML or the url includes a line number: We render in code view.
    if (!renderMode) {
        renderMode =
            blobInfoOrError && !isErrorLike(blobInfoOrError) && blobInfoOrError.richHTML && !lineOrRange.line
                ? 'rendered'
                : 'code'
    }

    // Always render these to avoid UI jitter during loading when switching to a new file.
    const alwaysRender = (
        <>
            <PageTitle title={getPageTitle()} />
            <RepoHeaderContributionPortal
                position="right"
                priority={20}
                id="toggle-blob-panel"
                repoHeaderContributionsLifecycleProps={props.repoHeaderContributionsLifecycleProps}
            >
                {context => (
                    <ToggleHistoryPanel
                        {...context}
                        key="toggle-blob-panel"
                        location={props.location}
                        history={props.history}
                    />
                )}
            </RepoHeaderContributionPortal>
            {renderMode === 'code' && (
                <RepoHeaderContributionPortal
                    position="right"
                    priority={99}
                    id="toggle-line-wrap"
                    repoHeaderContributionsLifecycleProps={props.repoHeaderContributionsLifecycleProps}
                >
                    {context => <ToggleLineWrap {...context} key="toggle-line-wrap" onDidUpdate={setWrapCode} />}
                </RepoHeaderContributionPortal>
            )}
            <RepoHeaderContributionPortal
                position="right"
                priority={30}
                id="raw-action"
                repoHeaderContributionsLifecycleProps={props.repoHeaderContributionsLifecycleProps}
            >
                {context => (
                    <GoToRawAction
                        {...context}
                        telemetryService={props.telemetryService}
                        key="raw-action"
                        repoName={repoName}
                        revision={props.revision}
                        filePath={filePath}
                    />
                )}
            </RepoHeaderContributionPortal>
        </>
    )

    if (isErrorLike(blobInfoOrError)) {
        // Be helpful if the URL was actually a tree and redirect.
        // Some extensions may optimistically construct blob URLs because
        // they cannot easily determine eagerly if a file path is a tree or a blob.
        // We don't have error names on GraphQL errors.
        if (/not a blob/i.test(blobInfoOrError.message)) {
            return <Redirect to={toTreeURL(props)} />
        }
        return (
            <>
                {alwaysRender}
                <HeroPage icon={AlertCircleIcon} title="Error" subtitle={<ErrorMessage error={blobInfoOrError} />} />
            </>
        )
    }

    if (blobInfoOrError === undefined) {
        // Render placeholder for layout before content is fetched.
        return (
            <div className={styles.placeholder}>
                {alwaysRender}
                {!enableLazyBlobSyntaxHighlighting && (
                    <div className="d-flex mt-3 justify-content-center">
                        <LoadingSpinner />
                    </div>
                )}
            </div>
        )
    }

    // File not found:
    if (blobInfoOrError === null) {
        return (
            <div className={styles.placeholder}>
                <HeroPage
                    icon={MapSearchIcon}
                    title="Not found"
                    subtitle={`${filePath} does not exist at this revision.`}
                />
            </div>
        )
    }

    const BlobComponent = enableCodeMirror ? CodeMirrorBlob : Blob

    return (
        <>
            {alwaysRender}
            {repoID && commitID && <BlobPanel {...props} repoID={repoID} commitID={commitID} />}
            {blobInfoOrError.richHTML && (
                <RepoHeaderContributionPortal
                    position="right"
                    priority={100}
                    id="toggle-rendered-file-mode"
                    repoHeaderContributionsLifecycleProps={props.repoHeaderContributionsLifecycleProps}
                >
                    {({ actionType }) => (
                        <ToggleRenderedFileMode
                            key="toggle-rendered-file-mode"
                            mode={renderMode || 'rendered'}
                            actionType={actionType}
                        />
                    )}
                </RepoHeaderContributionPortal>
            )}
            {isSearchNotebook && renderMode === 'rendered' && (
                <React.Suspense fallback={<LoadingSpinner />}>
                    <RenderedNotebookMarkdown
                        {...props}
                        markdown={blobInfoOrError.content}
                        onCopyNotebook={onCopyNotebook}
                        showSearchContext={showSearchContext}
                        exportedFileName={basename(blobInfoOrError.filePath)}
                        className={styles.border}
                    />
                </React.Suspense>
            )}
            {!isSearchNotebook && blobInfoOrError.richHTML && renderMode === 'rendered' && (
                <RenderedFile
                    dangerousInnerHTML={blobInfoOrError.richHTML}
                    location={props.location}
                    className={styles.border}
                />
            )}
            {!blobInfoOrError.richHTML && blobInfoOrError.aborted && (
                <div>
                    <Alert variant="info">
                        Syntax-highlighting this file took too long. &nbsp;
                        <Button onClick={onExtendTimeoutClick} variant="primary" size="sm">
                            Try again
                        </Button>
                    </Alert>
                </div>
            )}
            {/* Render the (unhighlighted) blob also in the case highlighting timed out */}
            {renderMode === 'code' && commitID && (
                <TraceSpanProvider
                    name="Blob"
                    attributes={{
                        isSearchNotebook,
                        renderMode,
                        enableCodeMirror,
                        enableLazyBlobSyntaxHighlighting,
                    }}
                >
                    <BlobComponent
                        data-testid="repo-blob"
                        className={classNames(styles.blob, styles.border)}
                        blobInfo={{ ...blobInfoOrError, commitID, stencil }}
                        wrapCode={wrapCode}
                        platformContext={props.platformContext}
                        extensionsController={props.extensionsController}
                        settingsCascade={props.settingsCascade}
                        onHoverShown={props.onHoverShown}
                        history={props.history}
                        isLightTheme={isLightTheme}
                        telemetryService={props.telemetryService}
                        location={props.location}
                        disableStatusBar={!window.context.enableLegacyExtensions}
                        disableDecorations={false}
                        role="region"
                        ariaLabel="File blob"
                        isBlameVisible={isBlameVisible}
                        blameHunks={blameDecorations}
                        overrideBrowserSearchKeybinding={true}
                        tokenKeyboardNavigation={enableTokenKeyboardNavigation}
                    />
                </TraceSpanProvider>
            )}
        </>
    )
}<|MERGE_RESOLUTION|>--- conflicted
+++ resolved
@@ -109,12 +109,8 @@
     const enableLazyBlobSyntaxHighlighting = useExperimentalFeatures(
         features => features.enableLazyBlobSyntaxHighlighting ?? false
     )
-<<<<<<< HEAD
     let enableTokenKeyboardNavigation =
-=======
-    const enableTokenKeyboardNavigation =
         props.codeIntelligenceEnabled &&
->>>>>>> 41e19f20
         isSettingsValid(props.settingsCascade) &&
         props.settingsCascade.final['codeIntel.blobKeyboardNavigation'] === 'token'
     enableTokenKeyboardNavigation = true
