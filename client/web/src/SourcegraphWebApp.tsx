import 'focus-visible'

import * as React from 'react'

import { ApolloProvider } from '@apollo/client'
import { ShortcutProvider } from '@slimsag/react-shortcuts'
import { createBrowserHistory } from 'history'
import ServerIcon from 'mdi-react/ServerIcon'
import { Route, Router } from 'react-router'
import { CompatRouter } from 'react-router-dom-v5-compat'
import { ScrollManager } from 'react-scroll-manager'
import { combineLatest, from, Subscription, fromEvent, of, Subject, Observable } from 'rxjs'
import { distinctUntilChanged, map, startWith, switchMap } from 'rxjs/operators'
import * as uuid from 'uuid'

import { GraphQLClient, HTTPStatusError } from '@sourcegraph/http-client'
import {
    fetchAutoDefinedSearchContexts,
    getUserSearchContextNamespaces,
    SearchContextProps,
    fetchSearchContexts,
    fetchSearchContext,
    fetchSearchContextBySpec,
    createSearchContext,
    updateSearchContext,
    deleteSearchContext,
    isSearchContextSpecAvailable,
    getAvailableSearchContextSpecOrDefault,
    SearchQueryStateStoreProvider,
} from '@sourcegraph/search'
import { FetchFileParameters } from '@sourcegraph/search-ui'
import { getEnabledExtensions } from '@sourcegraph/shared/src/api/client/enabledExtensions'
import { preloadExtensions } from '@sourcegraph/shared/src/api/client/preload'
import { NotificationType } from '@sourcegraph/shared/src/api/extension/extensionHostApi'
import { fetchHighlightedFileLineRanges } from '@sourcegraph/shared/src/backend/file'
import {
    Controller as ExtensionsController,
    createController as createExtensionsController,
} from '@sourcegraph/shared/src/extensions/controller'
import { KeyboardShortcutsProps } from '@sourcegraph/shared/src/keyboardShortcuts/keyboardShortcuts'
import { getModeFromPath } from '@sourcegraph/shared/src/languages'
import { BrandedNotificationItemStyleProps } from '@sourcegraph/shared/src/notifications/NotificationItem'
import { Notifications } from '@sourcegraph/shared/src/notifications/Notifications'
import { PlatformContext } from '@sourcegraph/shared/src/platform/context'
import { FilterType } from '@sourcegraph/shared/src/search/query/filters'
import { filterExists } from '@sourcegraph/shared/src/search/query/validate'
import { aggregateStreamingSearch } from '@sourcegraph/shared/src/search/stream'
import { EMPTY_SETTINGS_CASCADE, SettingsCascadeProps } from '@sourcegraph/shared/src/settings/settings'
import { TemporarySettingsProvider } from '@sourcegraph/shared/src/settings/temporary/TemporarySettingsProvider'
import { TemporarySettingsStorage } from '@sourcegraph/shared/src/settings/temporary/TemporarySettingsStorage'
import { globbingEnabledFromSettings } from '@sourcegraph/shared/src/util/globbing'
import {
    // This is the root Tooltip usage
    DeprecatedTooltip,
    FeedbackText,
    setLinkComponent,
    RouterLink,
    WildcardThemeContext,
    WildcardTheme,
} from '@sourcegraph/wildcard'

import { authenticatedUser, AuthenticatedUser } from './auth'
import { getWebGraphQLClient } from './backend/graphql'
import { BatchChangesProps, isBatchChangesExecutionEnabled } from './batches'
import { CodeIntelligenceProps } from './codeintel'
import { ErrorBoundary } from './components/ErrorBoundary'
import { HeroPage } from './components/HeroPage'
import { ExtensionAreaRoute } from './extensions/extension/ExtensionArea'
import { ExtensionAreaHeaderNavItem } from './extensions/extension/ExtensionAreaHeader'
import { ExtensionsAreaRoute } from './extensions/ExtensionsArea'
import { ExtensionsAreaHeaderActionButton } from './extensions/ExtensionsAreaHeader'
import { FeatureFlagsProvider } from './featureFlags/FeatureFlagsProvider'
import { CodeInsightsProps } from './insights/types'
import { Layout, LayoutProps } from './Layout'
import { BlockInput } from './notebooks'
import { createNotebook } from './notebooks/backend'
import { blockToGQLInput } from './notebooks/serialize'
import { OrgAreaRoute } from './org/area/OrgArea'
import { OrgAreaHeaderNavItem } from './org/area/OrgHeader'
import { createPlatformContext } from './platform/context'
import { RepoContainerRoute } from './repo/RepoContainer'
import { RepoHeaderActionButton } from './repo/RepoHeader'
import { RepoRevisionContainerRoute } from './repo/RepoRevisionContainer'
import { RepoSettingsAreaRoute } from './repo/settings/RepoSettingsArea'
import { RepoSettingsSideBarGroup } from './repo/settings/RepoSettingsSidebar'
import { LayoutRouteProps } from './routes'
import { PageRoutes } from './routes.constants'
import { parseSearchURL } from './search'
import { SearchResultsCacheProvider } from './search/results/SearchResultsCacheProvider'
import { SiteAdminAreaRoute } from './site-admin/SiteAdminArea'
import { SiteAdminSideBarGroups } from './site-admin/SiteAdminSidebar'
import { CodeHostScopeProvider } from './site/CodeHostScopeAlerts/CodeHostScopeProvider'
import {
    setQueryStateFromSettings,
    setQueryStateFromURL,
    setExperimentalFeaturesFromSettings,
    getExperimentalFeatures,
    useNavbarQueryState,
} from './stores'
import { eventLogger } from './tracking/eventLogger'
import { withActivation } from './tracking/withActivation'
import { UserAreaRoute } from './user/area/UserArea'
import { UserAreaHeaderNavItem } from './user/area/UserAreaHeader'
import { UserSettingsAreaRoute } from './user/settings/UserSettingsArea'
import { UserSettingsSidebarItems } from './user/settings/UserSettingsSidebar'
import { UserSessionStores } from './UserSessionStores'
import { observeLocation } from './util/location'
import { siteSubjectNoAdmin, viewerSubjectFromSettings } from './util/settings'

import styles from './SourcegraphWebApp.module.scss'

export interface SourcegraphWebAppProps
    extends CodeIntelligenceProps,
        CodeInsightsProps,
        Pick<BatchChangesProps, 'batchChangesEnabled'>,
        Pick<SearchContextProps, 'searchContextsEnabled'>,
        KeyboardShortcutsProps {
    extensionAreaRoutes: readonly ExtensionAreaRoute[]
    extensionAreaHeaderNavItems: readonly ExtensionAreaHeaderNavItem[]
    extensionsAreaRoutes: readonly ExtensionsAreaRoute[]
    extensionsAreaHeaderActionButtons: readonly ExtensionsAreaHeaderActionButton[]
    siteAdminAreaRoutes: readonly SiteAdminAreaRoute[]
    siteAdminSideBarGroups: SiteAdminSideBarGroups
    siteAdminOverviewComponents: readonly React.ComponentType<React.PropsWithChildren<unknown>>[]
    userAreaHeaderNavItems: readonly UserAreaHeaderNavItem[]
    userAreaRoutes: readonly UserAreaRoute[]
    userSettingsSideBarItems: UserSettingsSidebarItems
    userSettingsAreaRoutes: readonly UserSettingsAreaRoute[]
    orgAreaHeaderNavItems: readonly OrgAreaHeaderNavItem[]
    orgAreaRoutes: readonly OrgAreaRoute[]
    repoContainerRoutes: readonly RepoContainerRoute[]
    repoRevisionContainerRoutes: readonly RepoRevisionContainerRoute[]
    repoHeaderActionButtons: readonly RepoHeaderActionButton[]
    repoSettingsAreaRoutes: readonly RepoSettingsAreaRoute[]
    repoSettingsSidebarGroups: readonly RepoSettingsSideBarGroup[]
    routes: readonly LayoutRouteProps<any>[]
}

interface SourcegraphWebAppState extends SettingsCascadeProps {
    error?: Error

    /**
     * The currently authenticated user:
     * - `undefined` until `CurrentAuthState` query completion.
     * - `AuthenticatedUser` if the viewer is authenticated.
     * - `null` if the viewer is anonymous.
     */
    authenticatedUser?: AuthenticatedUser | null

    /** GraphQL client initialized asynchronously to restore persisted cache. */
    graphqlClient?: GraphQLClient

    temporarySettingsStorage?: TemporarySettingsStorage

    viewerSubject: LayoutProps['viewerSubject']

    selectedSearchContextSpec?: string
    defaultSearchContextSpec: string

    /**
     * Whether globbing is enabled for filters.
     */
    globbing: boolean
}

const notificationStyles: BrandedNotificationItemStyleProps = {
    notificationItemVariants: {
        [NotificationType.Log]: 'secondary',
        [NotificationType.Success]: 'success',
        [NotificationType.Info]: 'info',
        [NotificationType.Warning]: 'warning',
        [NotificationType.Error]: 'danger',
    },
}

const LAST_SEARCH_CONTEXT_KEY = 'sg-last-search-context'
const WILDCARD_THEME: WildcardTheme = {
    isBranded: true,
}

setLinkComponent(RouterLink)

const LayoutWithActivation = window.context.sourcegraphDotComMode ? Layout : withActivation(Layout)

const history = createBrowserHistory()

/**
 * The root component.
 */
export class SourcegraphWebApp extends React.Component<
    React.PropsWithChildren<SourcegraphWebAppProps>,
    SourcegraphWebAppState
> {
    private readonly subscriptions = new Subscription()
    private readonly userRepositoriesUpdates = new Subject<void>()
    private readonly platformContext: PlatformContext = createPlatformContext()
    private readonly extensionsController: ExtensionsController = createExtensionsController(this.platformContext)

    constructor(props: SourcegraphWebAppProps) {
        super(props)
        this.subscriptions.add(this.extensionsController)

        // Preload extensions whenever user enabled extensions or the viewed language changes.
        this.subscriptions.add(
            combineLatest([
                getEnabledExtensions(this.platformContext),
                observeLocation(history).pipe(
                    startWith(location),
                    map(location => getModeFromPath(location.pathname)),
                    distinctUntilChanged()
                ),
            ]).subscribe(([extensions, languageID]) => {
                preloadExtensions({
                    extensions,
                    languages: new Set([languageID]),
                })
            })
        )

        setQueryStateFromURL(window.location.search)

        this.state = {
            settingsCascade: EMPTY_SETTINGS_CASCADE,
            viewerSubject: siteSubjectNoAdmin(),
            defaultSearchContextSpec: 'global', // global is default for now, user will be able to change this at some point
            globbing: false,
        }
    }

    public componentDidMount(): void {
        const parsedSearchURL = parseSearchURL(window.location.search)
        const parsedSearchQuery = parsedSearchURL.query || ''

        document.documentElement.classList.add('theme')

        getWebGraphQLClient()
            .then(graphqlClient => {
                this.setState({
                    graphqlClient,
                    temporarySettingsStorage: new TemporarySettingsStorage(
                        graphqlClient,
                        window.context.isAuthenticatedUser
                    ),
                })
            })
            .catch(error => {
                console.error('Error initializing GraphQL client', error)
            })

        this.subscriptions.add(
            combineLatest([
                from(this.platformContext.settings),
                // Start with `undefined` while we don't know if the viewer is authenticated or not.
                authenticatedUser.pipe(startWith(undefined)),
            ]).subscribe(
                ([settingsCascade, authenticatedUser]) => {
                    setExperimentalFeaturesFromSettings(settingsCascade)
                    setQueryStateFromSettings(settingsCascade)
                    this.setState({
                        settingsCascade,
                        authenticatedUser,
                        globbing: globbingEnabledFromSettings(settingsCascade),
                        viewerSubject: viewerSubjectFromSettings(settingsCascade, authenticatedUser),
                    })
                },
                () => this.setState({ authenticatedUser: null })
            )
        )

        /**
         * Listens for uncaught 401 errors when a user when a user was previously authenticated.
         *
         * Don't subscribe to this event when there wasn't an authenticated user,
         * as it could lead to an infinite loop of 401 -> reload -> 401
         */
        this.subscriptions.add(
            authenticatedUser
                .pipe(
                    switchMap(authenticatedUser =>
                        authenticatedUser ? fromEvent<ErrorEvent>(window, 'error') : of(null)
                    )
                )
                .subscribe(event => {
                    if (event?.error instanceof HTTPStatusError && event.error.status === 401) {
                        location.reload()
                    }
                })
        )

        if (parsedSearchQuery && !filterExists(parsedSearchQuery, FilterType.context)) {
            // If a context filter does not exist in the query, we have to switch the selected context
            // to global to match the UI with the backend semantics (if no context is specified in the query,
            // the query is run in global context).
            this.setSelectedSearchContextSpec('global')
        }
        if (!parsedSearchQuery) {
            // If no query is present (e.g. search page, settings page), select the last saved
            // search context from localStorage as currently selected search context.
            const lastSelectedSearchContextSpec = localStorage.getItem(LAST_SEARCH_CONTEXT_KEY) || 'global'
            this.setSelectedSearchContextSpec(lastSelectedSearchContextSpec)
        }

        this.setWorkspaceSearchContext(this.state.selectedSearchContextSpec).catch(error => {
            console.error('Error sending search context to extensions!', error)
        })

        this.userRepositoriesUpdates.next()
    }

    public componentWillUnmount(): void {
        this.subscriptions.unsubscribe()
    }

    public render(): React.ReactNode {
        if (window.pageError && window.pageError.statusCode !== 404) {
            const statusCode = window.pageError.statusCode
            const statusText = window.pageError.statusText
            const errorMessage = window.pageError.error
            const errorID = window.pageError.errorID

            let subtitle: JSX.Element | undefined
            if (errorID) {
                subtitle = <FeedbackText headerText="Sorry, there's been a problem." />
            }
            if (errorMessage) {
                subtitle = (
                    <div className={styles.error}>
                        {subtitle}
                        {subtitle && <hr className="my-3" />}
                        <pre>{errorMessage}</pre>
                    </div>
                )
            } else {
                subtitle = <div className={styles.error}>{subtitle}</div>
            }
            return <HeroPage icon={ServerIcon} title={`${statusCode}: ${statusText}`} subtitle={subtitle} />
        }

        const { authenticatedUser, graphqlClient, temporarySettingsStorage } = this.state
        if (authenticatedUser === undefined || graphqlClient === undefined || temporarySettingsStorage === undefined) {
            return null
        }

        const { children, ...props } = this.props

        return (
            <ApolloProvider client={graphqlClient}>
                <ErrorBoundary location={null}>
                    <FeatureFlagsProvider>
                        <ShortcutProvider>
                            <WildcardThemeContext.Provider value={WILDCARD_THEME}>
                                <TemporarySettingsProvider temporarySettingsStorage={temporarySettingsStorage}>
                                    <SearchResultsCacheProvider>
                                        <SearchQueryStateStoreProvider useSearchQueryState={useNavbarQueryState}>
                                            <ScrollManager history={history}>
                                                <Router history={history} key={0}>
                                                    <CompatRouter>
                                                        <Route
                                                            path="/"
                                                            render={routeComponentProps => (
                                                                <CodeHostScopeProvider
                                                                    authenticatedUser={authenticatedUser}
                                                                >
                                                                    <LayoutWithActivation
                                                                        {...props}
                                                                        {...routeComponentProps}
                                                                        authenticatedUser={authenticatedUser}
                                                                        viewerSubject={this.state.viewerSubject}
                                                                        settingsCascade={this.state.settingsCascade}
                                                                        batchChangesEnabled={
                                                                            this.props.batchChangesEnabled
                                                                        }
                                                                        batchChangesExecutionEnabled={isBatchChangesExecutionEnabled(
                                                                            this.state.settingsCascade
                                                                        )}
                                                                        batchChangesWebhookLogsEnabled={
                                                                            window.context
                                                                                .batchChangesWebhookLogsEnabled
                                                                        }
                                                                        // Search query
                                                                        fetchHighlightedFileLineRanges={
                                                                            this.fetchHighlightedFileLineRanges
                                                                        }
                                                                        // Extensions
                                                                        platformContext={this.platformContext}
                                                                        extensionsController={this.extensionsController}
                                                                        telemetryService={eventLogger}
                                                                        isSourcegraphDotCom={
                                                                            window.context.sourcegraphDotComMode
                                                                        }
                                                                        searchContextsEnabled={
                                                                            this.props.searchContextsEnabled
                                                                        }
                                                                        selectedSearchContextSpec={this.getSelectedSearchContextSpec()}
                                                                        setSelectedSearchContextSpec={
                                                                            this.setSelectedSearchContextSpec
                                                                        }
                                                                        getUserSearchContextNamespaces={
                                                                            getUserSearchContextNamespaces
                                                                        }
                                                                        fetchAutoDefinedSearchContexts={
                                                                            fetchAutoDefinedSearchContexts
                                                                        }
                                                                        fetchSearchContexts={fetchSearchContexts}
                                                                        fetchSearchContextBySpec={
                                                                            fetchSearchContextBySpec
                                                                        }
                                                                        fetchSearchContext={fetchSearchContext}
                                                                        createSearchContext={createSearchContext}
                                                                        updateSearchContext={updateSearchContext}
                                                                        deleteSearchContext={deleteSearchContext}
                                                                        isSearchContextSpecAvailable={
                                                                            isSearchContextSpecAvailable
                                                                        }
                                                                        defaultSearchContextSpec={
                                                                            this.state.defaultSearchContextSpec
                                                                        }
                                                                        globbing={this.state.globbing}
                                                                        streamSearch={aggregateStreamingSearch}
                                                                        onCreateNotebookFromNotepad={
                                                                            this.onCreateNotebook
                                                                        }
                                                                    />
                                                                </CodeHostScopeProvider>
                                                            )}
                                                        />
<<<<<<< HEAD
                                                        <NotepadContainer onCreateNotebook={this.onCreateNotebook} />
=======
>>>>>>> 266e7288
                                                    </CompatRouter>
                                                </Router>
                                            </ScrollManager>
                                            <DeprecatedTooltip key={1} />
                                            <Notifications
                                                key={2}
                                                extensionsController={this.extensionsController}
                                                notificationItemStyleProps={notificationStyles}
                                            />
                                            <UserSessionStores />
                                        </SearchQueryStateStoreProvider>
                                    </SearchResultsCacheProvider>
                                </TemporarySettingsProvider>
                            </WildcardThemeContext.Provider>
                        </ShortcutProvider>
                    </FeatureFlagsProvider>
                </ErrorBoundary>
            </ApolloProvider>
        )
    }

    private getSelectedSearchContextSpec = (): string | undefined =>
        getExperimentalFeatures().showSearchContext ? this.state.selectedSearchContextSpec : undefined

    private setSelectedSearchContextSpec = (spec: string): void => {
        if (!this.props.searchContextsEnabled) {
            return
        }

        const { defaultSearchContextSpec } = this.state
        this.subscriptions.add(
            getAvailableSearchContextSpecOrDefault({
                spec,
                defaultSpec: defaultSearchContextSpec,
                platformContext: this.platformContext,
            }).subscribe(availableSearchContextSpecOrDefault => {
                this.setState({ selectedSearchContextSpec: availableSearchContextSpecOrDefault })
                localStorage.setItem(LAST_SEARCH_CONTEXT_KEY, availableSearchContextSpecOrDefault)

                this.setWorkspaceSearchContext(availableSearchContextSpecOrDefault).catch(error => {
                    console.error('Error sending search context to extensions', error)
                })
            })
        )
    }

    private async setWorkspaceSearchContext(spec: string | undefined): Promise<void> {
        const extensionHostAPI = await this.extensionsController.extHostAPI
        await extensionHostAPI.setSearchContext(spec)
    }

    private onCreateNotebook = (blocks: BlockInput[]): void => {
        if (!this.state.authenticatedUser) {
            return
        }

        this.subscriptions.add(
            createNotebook({
                notebook: {
                    title: 'New Notebook',
                    blocks: blocks.map(block => blockToGQLInput({ id: uuid.v4(), ...block })),
                    public: false,
                    namespace: this.state.authenticatedUser.id,
                },
            }).subscribe(createdNotebook => {
                history.push(PageRoutes.Notebook.replace(':id', createdNotebook.id))
            })
        )
    }
    private fetchHighlightedFileLineRanges = (
        parameters: FetchFileParameters,
        force?: boolean | undefined
    ): Observable<string[][]> =>
        fetchHighlightedFileLineRanges({ ...parameters, platformContext: this.platformContext }, force)
}<|MERGE_RESOLUTION|>--- conflicted
+++ resolved
@@ -424,10 +424,6 @@
                                                                 </CodeHostScopeProvider>
                                                             )}
                                                         />
-<<<<<<< HEAD
-                                                        <NotepadContainer onCreateNotebook={this.onCreateNotebook} />
-=======
->>>>>>> 266e7288
                                                     </CompatRouter>
                                                 </Router>
                                             </ScrollManager>
