<<<<<<< HEAD
import MDIIcon from '@mdi/react'
import { MdiReactIconComponentType, MdiReactIconProps } from 'mdi-react'
import React from 'react'

import { AccessibleSvgProps, AccessibleSvg } from './AccessibleSvg'
import { IconStyle, IconStyleProps } from './IconStyle'

export type AccessibleIcon = typeof Icon

interface BaseIconProps extends IconStyleProps {}

interface BasePathIconProps extends BaseIconProps, Omit<React.ComponentProps<typeof MDIIcon>, 'size' | 'path'> {
=======
import React, { ComponentType, ElementType, PropsWithChildren } from 'react'

import classNames from 'classnames'
import { MdiReactIconProps } from 'mdi-react'

import { ForwardReferenceComponent } from '../..'

import { ICON_SIZES } from './constants'

import styles from './Icon.module.scss'

export interface IconProps extends Omit<MdiReactIconProps, 'children'> {
    className?: string
>>>>>>> 0b9f913f
    /**
     * Provide a custom `svgPath` to build an SVG.
     *
     * If using a Material Design icon, simply import the path from '@mdj/js'.
     */
<<<<<<< HEAD
    svgPath: string
}
type PathIconProps = BasePathIconProps & AccessibleSvgProps

interface BaseComponentIconProps extends BaseIconProps, React.SVGAttributes<SVGElement> {
    /**
     * Provide a custom component to render an SVG.
     *
     * This should either:
     * - Be any React component that matches the `Icon` footprint (and exposes accessible props).
     * - Be a React component that wraps an SVG and implements the `AccessibleSvg` type.
     *
     * Note:  `mdi-react`
     */
    as: AccessibleIcon | AccessibleSvg
}
/**
 * @deprecated Frontend Platform is phasing this out in favor of `@mdi/react`.
 */
interface LegacyComponentIconProps extends BaseIconProps, Omit<MdiReactIconProps, 'size'> {
    as: MdiReactIconComponentType
=======
    size?: typeof ICON_SIZES[number]
>>>>>>> 0b9f913f
}
type ComponentIconProps = (BaseComponentIconProps & AccessibleSvgProps) | LegacyComponentIconProps

export type IconProps = PathIconProps | ComponentIconProps

/**
 * Renders styled SVG icons.
 *
 * **Note:** You must provide either a descriptive `title` or set `aria-hidden="true"` in props when using this component.
 * -
 * This is to ensure that all consumers consider accessibility when rendering an icon.
 *
 * This component can be used in two different way depending on the source of your icon:
 * 1. If using a Material Design icon, simply set `svgPath` using the path from `@mdj/js`.
 * 2. If using a custom SVG, ensure it implements the `AccessibleSVG` type and set `as` to the component that you want to render.
 */
export const Icon: React.FunctionComponent<IconProps> = ({ children, className, ...props }) => {
    if ('svgPath' in props) {
        const { svgPath, ...attributes } = props

        return <IconStyle as={MDIIcon} path={svgPath} className={className} {...attributes} />
    }

    const { as: IconComponent = 'svg', ...attributes } = props

<<<<<<< HEAD
    return <IconStyle as={IconComponent} className={className} {...attributes} />
}
=======
export const Icon = React.forwardRef((props, reference) => {
    // TODO: role should have a default value of "img", but most of our Icons don't
    // provide an aria-label, title, or other form of alternative text, and so setting it
    // causes accessibility audits to fail in our integration test suite. Once we've added
    // text to all of our icons, we should restore this as the default value.
    // const { children, inline = true, className, size, as: Component = 'svg', role = 'img', ...attributes } = props
    const { children, inline = true, className, size, as: Component = 'svg', ...attributes } = props

    return (
        <Component
            className={classNames(styles.iconInline, size === 'md' && styles.iconInlineMd, className)}
            ref={reference}
            {...attributes}
        >
            {children}
        </Component>
    )
}) as ForwardReferenceComponent<ComponentType<MdiReactIconProps> | ElementType, PropsWithChildren<IconProps>>
>>>>>>> 0b9f913f
<|MERGE_RESOLUTION|>--- conflicted
+++ resolved
@@ -1,7 +1,5 @@
-<<<<<<< HEAD
 import MDIIcon from '@mdi/react'
 import { MdiReactIconComponentType, MdiReactIconProps } from 'mdi-react'
-import React from 'react'
 
 import { AccessibleSvgProps, AccessibleSvg } from './AccessibleSvg'
 import { IconStyle, IconStyleProps } from './IconStyle'
@@ -11,27 +9,11 @@
 interface BaseIconProps extends IconStyleProps {}
 
 interface BasePathIconProps extends BaseIconProps, Omit<React.ComponentProps<typeof MDIIcon>, 'size' | 'path'> {
-=======
-import React, { ComponentType, ElementType, PropsWithChildren } from 'react'
-
-import classNames from 'classnames'
-import { MdiReactIconProps } from 'mdi-react'
-
-import { ForwardReferenceComponent } from '../..'
-
-import { ICON_SIZES } from './constants'
-
-import styles from './Icon.module.scss'
-
-export interface IconProps extends Omit<MdiReactIconProps, 'children'> {
-    className?: string
->>>>>>> 0b9f913f
     /**
      * Provide a custom `svgPath` to build an SVG.
      *
      * If using a Material Design icon, simply import the path from '@mdj/js'.
      */
-<<<<<<< HEAD
     svgPath: string
 }
 type PathIconProps = BasePathIconProps & AccessibleSvgProps
@@ -53,9 +35,6 @@
  */
 interface LegacyComponentIconProps extends BaseIconProps, Omit<MdiReactIconProps, 'size'> {
     as: MdiReactIconComponentType
-=======
-    size?: typeof ICON_SIZES[number]
->>>>>>> 0b9f913f
 }
 type ComponentIconProps = (BaseComponentIconProps & AccessibleSvgProps) | LegacyComponentIconProps
 
@@ -81,26 +60,5 @@
 
     const { as: IconComponent = 'svg', ...attributes } = props
 
-<<<<<<< HEAD
     return <IconStyle as={IconComponent} className={className} {...attributes} />
-}
-=======
-export const Icon = React.forwardRef((props, reference) => {
-    // TODO: role should have a default value of "img", but most of our Icons don't
-    // provide an aria-label, title, or other form of alternative text, and so setting it
-    // causes accessibility audits to fail in our integration test suite. Once we've added
-    // text to all of our icons, we should restore this as the default value.
-    // const { children, inline = true, className, size, as: Component = 'svg', role = 'img', ...attributes } = props
-    const { children, inline = true, className, size, as: Component = 'svg', ...attributes } = props
-
-    return (
-        <Component
-            className={classNames(styles.iconInline, size === 'md' && styles.iconInlineMd, className)}
-            ref={reference}
-            {...attributes}
-        >
-            {children}
-        </Component>
-    )
-}) as ForwardReferenceComponent<ComponentType<MdiReactIconProps> | ElementType, PropsWithChildren<IconProps>>
->>>>>>> 0b9f913f
+}