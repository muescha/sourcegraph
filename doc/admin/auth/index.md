# User authentication (SSO)

Sourcegraph supports the following ways for users to sign in:

- [Guidance](#guidance)
- [Builtin password authentication](#builtin-password-authentication)
- [GitHub](#github)
- [GitLab](#gitlab)
- [SAML](saml/index.md)
- [OpenID Connect](#openid-connect)
  - [Google Workspace (Google accounts)](#google-workspace-google-accounts)
- [HTTP authentication proxies](#http-authentication-proxies)
  - [Username header prefixes](#username-header-prefixes)
- [Username normalization](#username-normalization)
- [Troubleshooting](#troubleshooting)

The authentication provider is configured in the [`auth.providers`](../config/site_config.md#authentication-providers) site configuration option.

## Guidance

If you are unsure which auth provider is right for you, we recommend applying the following rules in
order:

- If you have no external identity providers (i.e., not SSO) or are just trying to spin Sourcegraph
  up as quickly as possible to try, use [`builtin`](#builtin-password-authentication) authentication. You can
  always change the auth configuration later, and user identities from external providers will be
  linked automatically to existing Sourcegraph accounts using verified email addresses.
- If you are deploying Sourcegraph behind a HTTP authentication proxy service, use the
  [`http-header`](#http-authentication-proxies) provider type. The proxy service should handle
  authentication and session management and, in turn, set a HTTP header that indicates the user
  identity to Sourcegraph.
- If you are configuring Sourcegraph to index a GitHub or GitLab instance, we recommend using the
  OAuth provider for that code host. This applies even if the code host itself uses an external
  identity provider (e.g., SAML, OpenID Connect, LDAP, etc.). Sourcegraph will redirect to your code
  host on sign-in and the code host will perform the required sign-in flow before redirecting to
  Sourcegraph on success.
- If you are using an identity provider that supports SAML, use the [SAML auth provider](saml/index.md).
- If you are using an identity provider that supports OpenID Connect (including Google accounts),
  use the [OpenID Connect provider](#openid-connect).
- If you wish to use LDAP and cannot use the GitHub/GitLab OAuth provider as described above, or if
  you wish to use another authentication mechanism that is not yet supported, please [contact
  us](https://github.com/sourcegraph/sourcegraph/issues/new?template=feature_request.md) (we respond
  promptly).

Most users will use only one auth provider, but you can use multiple auth providers if desired to
enable sign-in via multiple services. Identities from different providers will be mapped to a
Sourcegraph user by comparing the user's verified email address to the email address from the
external identity provider.

> _NOTE: If OAuth is the only sign-in method available on sign-out, a new OAuth sign-in will be attempted immediately upon a redirect to the sign-in page. If it is necessary to sign-out and have persistent access to the sign-in page, enable `builtin` sign-in in addition to your OAuth sign-in._

## Builtin password authentication

The [`builtin` auth provider](../config/site_config.md#builtin-password-authentication) manages user accounts internally in its own database. It supports user signup, login, and password reset (via email if configured, or else via a site admin).

Password reset links expire after 4 hours.

Site configuration example:

```json
{
  // ...,
  "auth.providers": [{ "type": "builtin", "allowSignup": true }]
}
```

### Account lockout

<span class="badge badge-note">Sourcegraph 3.39+</span>

Account will be locked out for 30 minutes after 5 consecutive failed sign-in attempts within one hour for the builtin authentication provider. The threshold and duration of lockout and consecutive periods can be customized via `"auth.lockout"` in the site configuration:

```json
{
  // ...
  "auth.lockout": {
    // The number of seconds to be considered as a consecutive period
    "consecutivePeriod": 3600,
    // The threshold of failed sign-in attempts in a consecutive period
    "failedAttemptThreshold": 5,
    // The number of seconds for the lockout period
    "lockoutPeriod": 1800
  }
}
```

To enabled self-serve account unlock through emails, add the following lines to your site configuration:

```json
{
  // Validity expressed in minutes of the unlock account token
  "auth.unlockAccountLinkExpiry": 30,
  // Base64-encoded HMAC signing key to sign the JWT token for account unlock URLs
  "auth.unlockAccountLinkSigningKey": "your-signing-key",
}
```

The `ssh-keygen` command can be used to generate and encode the signing key, for example:

```bash
$ ssh-keygen -t ed25519 -a 128 -f auth.unlockAccountLinkSigningKey
$ base64 auth.unlockAccountLinkSigningKey | tr -d '\n'
LS0tLS1CRUdJTiBPUEVOU1NIIFBSSVZBVEUgS0VZLS0tLS0KYjNCbGJu...
```

Copy the result of the `base64` command as the value of the `"auth.unlockAccountLinkSigningKey"`.

## GitHub

[Create a GitHub OAuth
application](https://developer.github.com/apps/building-oauth-apps/creating-an-oauth-app/) (if using
GitHub Enterprise, create one on your instance, not GitHub.com). Set the following values, replacing
`sourcegraph.example.com` with the IP or hostname of your Sourcegraph instance:

- Homepage URL: `https://sourcegraph.example.com`
- Authorization callback URL: `https://sourcegraph.example.com/.auth/github/callback`

> NOTE: If you want to enable repository permissions, you should grant your OAuth app permission to
> your GitHub organization(s). You can do that either by creating the OAuth app under your GitHub
> organization (rather than your personal account) or by [following these
> instructions](https://help.github.com/articles/approving-oauth-apps-for-your-organization/).

Then add the following lines to your site configuration:

```json
{
  // ...
  "auth.providers": [
    {
      "type": "github",
      "url": "https://github.example.com",  // URL of your GitHub instance; can leave empty for github.com
      "displayName": "GitHub",
      "clientID": "replace-with-the-oauth-client-id",
      "clientSecret": "replace-with-the-oauth-client-secret",
      "allowSignup": false,  // CAUTION: Set to true to enable signup. If nothing is specified in `allowOrgs`, any GitHub user can sign up.
      "allowOrgs": ["your-org-name"], // Restrict logins and signups if enabled to members of these orgs.
      "allowOrgsMap": { "orgName": ["your-team-name"]} // Restrict logins and signups if enabled to members of teams that belong to a given org.
    }
  ]
}
```

Replace the `clientID` and `clientSecret` values with the values from your GitHub OAuth app
configuration.

Leave the `url` field empty for GitHub.com.

Set `allowSignup` to `true` to enable anyone with a GitHub account to sign up without invitation
(typically done only for GitHub Enterprise). If `allowSignup` is `false`, a user can sign in through
GitHub only if an account with the same verified email already exists. If none exists, a site admin
must create one explicitly.

> WARNING: If `allowSignup` is set to `true`, anyone with internet access to both your Sourcegraph instance and your Github url are able to sign up and login to your instance. In particular, if url is set to `https://github.com`, this means that anyone with a Github account could log in to your Sourcegraph instance and search your indexed code. Make sure to also configure the `allowOrgs` field described below to limit signups to your org, or limit public access to your Sourcegraph instance via IP restrictions / VPN. For assistance, contact support.

The `allowOrgs` field restricts logins to members of the specified GitHub organizations while `allowOrgsMap` restricts logins to members of GitHub teams that belong to a given org. If you choose to use the latter, note that subteams inheritance is not supported, therefore only members of the listed teams will be granted access. In both cases, existing user sessions are **not invalidated**. Only new logins after these settings are changed are affected.

Once you've configured GitHub as a sign-on provider, you may also want to [add GitHub repositories to Sourcegraph](../external_service/github.md#repository-syncing).

## GitLab

[Create a GitLab OAuth application](https://docs.gitlab.com/ee/integration/oauth_provider.html). Set
the following values, replacing `sourcegraph.example.com` with the IP or hostname of your
Sourcegraph instance:

- Authorization callback URL: `https://sourcegraph.example.com/.auth/gitlab/callback`
- Scopes: `api`, `read_user`

Then add the following lines to your site configuration:

```json
{
    // ...
    "auth.providers": [
      {
        "type": "gitlab",
        "displayName": "GitLab",
        "clientID": "replace-with-the-oauth-application-id",
        "clientSecret": "replace-with-the-oauth-secret",
        "url": "https://gitlab.example.com",
<<<<<<< HEAD
        "examples":[["group", "group/subgroup", "group/subgroup/subgroup"]], // Restrict logins to members of groups or subgroups based on the full-path provided.
=======
        "allowGroups":[["group", "group/subgroup", "group/subgroup/subgroup"]], // Restrict logins to members of groups or subgroups based on the full-path provided.
>>>>>>> d4fa48dd
      }
    ]
```

Replace the `clientID` and `clientSecret` values with the values from your GitLab OAuth app
configuration.

Once you've configured GitLab as a sign-on provider, you may also want to [add GitLab repositories
to Sourcegraph](../external_service/gitlab.md#repository-syncing).

## OpenID Connect

The [`openidconnect` auth provider](../config/site_config.md#openid-connect-including-google-workspace) authenticates users via OpenID Connect, which is supported by many external services, including:

- [Google Workspace (Google accounts)](#google-workspace-google-accounts)
- [Okta](https://developer.okta.com/docs/api/resources/oidc.html)
- [Ping Identity](https://www.pingidentity.com/en/resources/client-library/articles/openid-connect.html)
- [Auth0](https://auth0.com/docs/protocols/oidc)
- [Salesforce Identity](https://developer.salesforce.com/page/Inside_OpenID_Connect_on_Force.com)
- [Microsoft Azure Active Directory](https://docs.microsoft.com/en-us/azure/active-directory/develop/active-directory-protocols-openid-connect-code)
- [Google Identity Platform](https://developers.google.com/identity/)
- Known issue: [OneLogin](https://www.onelogin.com/openid-connect) OpenID Connect is not supported (use SAML for OneLogin instead)

To configure Sourcegraph to authenticate users via OpenID Connect:

1. Create a new OpenID Connect client in the external service (such as one of those listed above).
    - **Redirect/callback URI:** `https://sourcegraph.example.com/.auth/callback` (replace `https://sourcegraph.example.com` with the value of the `externalURL` property in your config)
1. Provide the OpenID Connect client's issuer, client ID, and client secret in the Sourcegraph site configuration shown below.
1. (Optional) Require users to have a specific email domain name to authenticate (e.g., to limit users to only those from your organization).

Example [`openidconnect` auth provider](../config/site_config.md#openid-connect-including-google-workspace) configuration:

```json
{
  // ...
  "externalURL": "https://sourcegraph.example.com",
  "auth.providers": [
    {
      "type": "openidconnect",
      "issuer": "https://oidc.example.com",
      "clientID": "my-client-id",
      "configID":"my-config-id" //An arbitrary value that will be used to reference to this auth provider within the site config 
      "clientSecret": "my-client-secret",
      "requireEmailDomain": "example.com"
    }
  ]
}
```

Sourcegraph supports the OpenID Connect Discovery standard for configuring the auth provider (using the document at, e.g., `https://oidc.example.com/.well-known/openid-configuration`).

See the [`openid` auth provider documentation](../config/site_config.md#openid-connect-including-google-workspace) for the full set of configuration options.

### Google Workspace (Google accounts)

Google's Workspace (formerly known as G Suite) supports OpenID Connect, which is the best way to enable Sourcegraph authentication using Google accounts. To set it up:

1. Create an **OAuth client ID** and client secret in the [Google API credentials console](https://console.developers.google.com/apis/credentials). [Google's interactive OpenID Connect documentation page](https://developers.google.com/identity/protocols/OpenIDConnect#getcredentials):
    - **Application type:** Web application
    - **Name:** Sourcegraph (or any other name your users will recognize)
    - **Authorized JavaScript origins:** (leave blank)
    - **Authorized redirect URIs:** `https://sourcegraph.example.com/.auth/callback` (replace `https://sourcegraph.example.com` with the value of the `externalURL` property in your config)
1. Use the **client ID** and **client secret** values in Sourcegraph site configuration (as shown in the example below).
1. Set your Google Workspace domain in `requireEmailDomain` to prevent users outside your organization from signing in.

Example [`openidconnect` auth provider](../config/site_config.md#openid-connect-including-google-workspace) configuration for Google Workspace:

```json
{
  // ...
  "externalURL": "https://sourcegraph.example.com",
  "auth.providers": [
    {
      "type": "openidconnect",
      "issuer": "https://accounts.google.com", // All Google Workspace domains use this issuer URI.
      "clientID": "my-client-id",
      "clientSecret": "my-client-secret",
      "requireEmailDomain": "example.com"
    }
  ]
}
```

## HTTP authentication proxies

You can wrap Sourcegraph in an authentication proxy that authenticates the user and passes the user's username or email (or both) to Sourcegraph via HTTP headers. The most popular such authentication proxy is [pusher/oauth2_proxy](https://github.com/pusher/oauth2_proxy). Another example is [Google Identity-Aware Proxy (IAP)](https://cloud.google.com/iap/). Both work well with Sourcegraph.

To use an authentication proxy to authenticate users to Sourcegraph, add the following lines to your site configuration:

```json
{
  // ...
  "auth.providers": [
    {
      "type": "http-header",
      "usernameHeader": "X-Forwarded-User",
      "emailHeader": "X-Forwarded-Email"
    }
  ]
}
```

Replace `X-Forwarded-User` with the name of the HTTP header added by the authentication proxy that contains the user's username.

Ensure that the HTTP proxy is not setting its own `Authorization` header on the request. Sourcegraph rejects requests with unrecognized `Authorization` headers and prints the error log `lvl=eror msg="Invalid Authorization header." err="unrecognized HTTP Authorization request header scheme (supported values: token, token-sudo)"`.

For pusher/oauth2_proxy, use the `-pass-basic-auth false` option to prevent it from sending the `Authorization` header.

### Username header prefixes

Some proxies add a prefix to the username header value. For example, Google IAP sets the `x-goog-authenticated-user-id` to a value like `accounts.google.com:alice` rather than just `alice`. If this is the case, use the `stripUsernameHeaderPrefix` field. If using Google IAP, for example, add the following lines to your site configuration:

```json
{
  // ...
  "auth.providers": [
    {
      "type": "http-header",
      "usernameHeader": "x-goog-authenticated-user-email",
      "stripUsernameHeaderPrefix": "accounts.google.com:"
    }
  ]
}
```

## Username normalization

Usernames on Sourcegraph are normalized according to the following rules.

- Any characters not in `[a-zA-Z0-9-.]` are replaced with `-`
- Usernames with exactly one `@` character are interpreted as an email address, so the username will be extracted by truncating at the `@` character.
- Usernames with two or more `@` characters are not considered an email address, so the `@` will be treated as a non-standard character and be replaced with `-`
- Usernames with consecutive `-` or `.` characters are not allowed
- Usernames that start or end with `.` are not allowed
- Usernames that start with `-` are not allowed

Usernames from authentication providers are normalized before being used in Sourcegraph. Usernames chosen by users are rejected if they do not meet these criteria.

For example, a user whose external username (according the authentication provider) is `alice_smith@example.com` would have the Sourcegraph username `alice-smith`.

If multiple accounts normalize into the same username, only the first user account is created. Other users won't be able to sign in. This is a rare occurrence; contact support if this is a blocker.

## [Troubleshooting](troubleshooting.md)<|MERGE_RESOLUTION|>--- conflicted
+++ resolved
@@ -177,11 +177,7 @@
         "clientID": "replace-with-the-oauth-application-id",
         "clientSecret": "replace-with-the-oauth-secret",
         "url": "https://gitlab.example.com",
-<<<<<<< HEAD
-        "examples":[["group", "group/subgroup", "group/subgroup/subgroup"]], // Restrict logins to members of groups or subgroups based on the full-path provided.
-=======
         "allowGroups":[["group", "group/subgroup", "group/subgroup/subgroup"]], // Restrict logins to members of groups or subgroups based on the full-path provided.
->>>>>>> d4fa48dd
       }
     ]
 ```
