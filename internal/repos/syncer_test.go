package repos_test

import (
	"context"
	"fmt"
	"io"
	"sort"
	"strings"
	"testing"
	"time"

	"github.com/google/go-cmp/cmp"
	"github.com/google/go-cmp/cmp/cmpopts"
	"github.com/keegancsmith/sqlf"
	"github.com/lib/pq"
	"golang.org/x/time/rate"

	"github.com/sourcegraph/log/logtest"
	"github.com/sourcegraph/sourcegraph/internal/ratelimit"

	"github.com/sourcegraph/sourcegraph/internal/api"
	"github.com/sourcegraph/sourcegraph/internal/conf"
	"github.com/sourcegraph/sourcegraph/internal/database"
	"github.com/sourcegraph/sourcegraph/internal/extsvc"
	"github.com/sourcegraph/sourcegraph/internal/extsvc/awscodecommit"
	"github.com/sourcegraph/sourcegraph/internal/extsvc/bitbucketcloud"
	"github.com/sourcegraph/sourcegraph/internal/extsvc/bitbucketserver"
	"github.com/sourcegraph/sourcegraph/internal/extsvc/github"
	"github.com/sourcegraph/sourcegraph/internal/extsvc/gitlab"
	"github.com/sourcegraph/sourcegraph/internal/extsvc/gitolite"
	"github.com/sourcegraph/sourcegraph/internal/repos"
	"github.com/sourcegraph/sourcegraph/internal/timeutil"
	"github.com/sourcegraph/sourcegraph/internal/types"
	"github.com/sourcegraph/sourcegraph/internal/types/typestest"
	"github.com/sourcegraph/sourcegraph/lib/errors"
	"github.com/sourcegraph/sourcegraph/schema"
)

func testSyncerSync(s repos.Store) func(*testing.T) {
	return func(t *testing.T) {
		servicesPerKind := createExternalServices(t, s)

		githubService := servicesPerKind[extsvc.KindGitHub]

		githubRepo := (&types.Repo{
			Name:     "github.com/org/foo",
			Metadata: &github.Repository{},
			ExternalRepo: api.ExternalRepoSpec{
				ID:          "foo-external-12345",
				ServiceID:   "https://github.com/",
				ServiceType: extsvc.TypeGitHub,
			},
		}).With(
			typestest.Opt.RepoSources(githubService.URN()),
		)

		gitlabService := servicesPerKind[extsvc.KindGitLab]

		gitlabRepo := (&types.Repo{
			Name:     "gitlab.com/org/foo",
			Metadata: &gitlab.Project{},
			ExternalRepo: api.ExternalRepoSpec{
				ID:          "12345",
				ServiceID:   "https://gitlab.com/",
				ServiceType: extsvc.TypeGitLab,
			},
		}).With(
			typestest.Opt.RepoSources(gitlabService.URN()),
		)

		bitbucketServerService := servicesPerKind[extsvc.KindBitbucketServer]

		bitbucketServerRepo := (&types.Repo{
			Name:     "bitbucketserver.mycorp.com/org/foo",
			Metadata: &bitbucketserver.Repo{},
			ExternalRepo: api.ExternalRepoSpec{
				ID:          "23456",
				ServiceID:   "https://bitbucketserver.mycorp.com/",
				ServiceType: "bitbucketServer",
			},
		}).With(
			typestest.Opt.RepoSources(bitbucketServerService.URN()),
		)

		awsCodeCommitService := servicesPerKind[extsvc.KindAWSCodeCommit]

		awsCodeCommitRepo := (&types.Repo{
			Name:     "git-codecommit.us-west-1.amazonaws.com/stripe-go",
			Metadata: &awscodecommit.Repository{},
			ExternalRepo: api.ExternalRepoSpec{
				ID:          "f001337a-3450-46fd-b7d2-650c0EXAMPLE",
				ServiceID:   "arn:aws:codecommit:us-west-1:999999999999:",
				ServiceType: extsvc.TypeAWSCodeCommit,
			},
		}).With(
			typestest.Opt.RepoSources(awsCodeCommitService.URN()),
		)

		otherService := servicesPerKind[extsvc.KindOther]

		otherRepo := (&types.Repo{
			Name: "git-host.com/org/foo",
			ExternalRepo: api.ExternalRepoSpec{
				ID:          "git-host.com/org/foo",
				ServiceID:   "https://git-host.com/",
				ServiceType: extsvc.TypeOther,
			},
			Metadata: &extsvc.OtherRepoMetadata{},
		}).With(
			typestest.Opt.RepoSources(otherService.URN()),
		)

		gitoliteService := servicesPerKind[extsvc.KindGitolite]

		gitoliteRepo := (&types.Repo{
			Name:     "gitolite.mycorp.com/foo",
			Metadata: &gitolite.Repo{},
			ExternalRepo: api.ExternalRepoSpec{
				ID:          "foo",
				ServiceID:   "git@gitolite.mycorp.com",
				ServiceType: extsvc.TypeGitolite,
			},
		}).With(
			typestest.Opt.RepoSources(gitoliteService.URN()),
		)

		bitbucketCloudService := servicesPerKind[extsvc.KindBitbucketCloud]

		bitbucketCloudRepo := (&types.Repo{
			Name:     "bitbucket.org/team/foo",
			Metadata: &bitbucketcloud.Repo{},
			ExternalRepo: api.ExternalRepoSpec{
				ID:          "{e164a64c-bd73-4a40-b447-d71b43f328a8}",
				ServiceID:   "https://bitbucket.org/",
				ServiceType: extsvc.TypeBitbucketCloud,
			},
		}).With(
			typestest.Opt.RepoSources(bitbucketCloudService.URN()),
		)

		clock := timeutil.NewFakeClock(time.Now(), 0)

		svcdup := types.ExternalService{
			Kind:        extsvc.KindGitHub,
			DisplayName: "Github2 - Test",
			Config:      `{"url": "https://github.com"}`,
			CreatedAt:   clock.Now(),
			UpdatedAt:   clock.Now(),
		}

		q := sqlf.Sprintf(`INSERT INTO users (id, username) VALUES (1, 'u')`)
		_, err := s.Handle().ExecContext(context.Background(), q.Query(sqlf.PostgresBindVar), q.Args()...)
		if err != nil {
			t.Fatal(err)
		}

		userAddedGithubSvc := githubService.With(func(service *types.ExternalService) {
			service.ID = 0
			service.NamespaceUserID = 1
		})

		userAddedGitlabSvc := gitlabService.With(func(service *types.ExternalService) {
			service.ID = 0
			service.NamespaceUserID = 1
		})

		// create a few external services
		if err := s.ExternalServiceStore().Upsert(context.Background(), &svcdup, userAddedGithubSvc, userAddedGitlabSvc); err != nil {
			t.Fatalf("failed to insert external services: %v", err)
		}

		userAddedGithubRepo := githubRepo.With(func(r *types.Repo) {
			r.Name += "-2"
			r.ExternalRepo.ID += "-2"
		},
			typestest.Opt.RepoSources(userAddedGithubSvc.URN()),
		)

		userAddedGitlabRepo := gitlabRepo.With(func(r *types.Repo) {
			r.Name += "-2"
			r.ExternalRepo.ID += "-2"
		},
			typestest.Opt.RepoSources(userAddedGitlabSvc.URN()),
		)

		type testCase struct {
			name    string
			sourcer repos.Sourcer
			store   repos.Store
			stored  types.Repos
			svcs    []*types.ExternalService
			ctx     context.Context
			now     func() time.Time
			diff    repos.Diff
			err     string
		}

		var testCases []testCase
		for _, tc := range []struct {
			repo *types.Repo
			svc  *types.ExternalService
		}{
			{repo: githubRepo, svc: githubService},
			{repo: gitlabRepo, svc: gitlabService},
			{repo: userAddedGithubRepo, svc: userAddedGithubSvc},
			{repo: userAddedGitlabRepo, svc: userAddedGitlabSvc},
			{repo: bitbucketServerRepo, svc: bitbucketServerService},
			{repo: awsCodeCommitRepo, svc: awsCodeCommitService},
			{repo: otherRepo, svc: otherService},
			{repo: gitoliteRepo, svc: gitoliteService},
			{repo: bitbucketCloudRepo, svc: bitbucketCloudService},
		} {
			testCases = append(testCases,
				testCase{
					name: string(tc.repo.Name) + "/new repo",
					sourcer: repos.NewFakeSourcer(nil,
						repos.NewFakeSource(tc.svc.Clone(), nil, tc.repo.Clone()),
					),
					store:  s,
					stored: types.Repos{},
					now:    clock.Now,
					diff: repos.Diff{Added: types.Repos{tc.repo.With(
						typestest.Opt.RepoCreatedAt(clock.Time(1)),
						typestest.Opt.RepoSources(tc.svc.Clone().URN()),
					)}},
					svcs: []*types.ExternalService{tc.svc},
					err:  "<nil>",
				},
			)

			var diff repos.Diff
			if tc.svc.NamespaceUserID > 0 {
				diff.Deleted = append(diff.Deleted, tc.repo.With(
					typestest.Opt.RepoSources(tc.svc.URN()),
				))
			} else {
				diff.Unmodified = append(diff.Unmodified, tc.repo.With(
					typestest.Opt.RepoSources(tc.svc.URN()),
				))
			}

			testCases = append(testCases,
				testCase{
					// If the source is unauthorized we should treat this as if zero repos were
					// returned as it indicates that the source no longer has access to its repos
					// This only applies to user added external services, since site level ones will
					// usually regenerate a token.
					name: string(tc.repo.Name) + "/unauthorized",
					sourcer: repos.NewFakeSourcer(nil,
						repos.NewFakeSource(tc.svc.Clone(), &repos.ErrUnauthorized{}),
					),
					store: s,
					stored: types.Repos{tc.repo.With(
						typestest.Opt.RepoSources(tc.svc.URN()),
					)},
					now:  clock.Now,
					diff: diff,
					svcs: []*types.ExternalService{tc.svc},
					err:  "bad credentials",
				},
				testCase{
					// If the source is forbidden we should treat this as if zero repos were returned
					// as it indicates that the source no longer has access to its repos
					// This only applies to user added external services, since site level ones will
					// usually regenerate a token.
					name: string(tc.repo.Name) + "/forbidden",
					sourcer: repos.NewFakeSourcer(nil,
						repos.NewFakeSource(tc.svc.Clone(), &repos.ErrForbidden{}),
					),
					store: s,
					stored: types.Repos{tc.repo.With(
						typestest.Opt.RepoSources(tc.svc.URN()),
					)},
					now:  clock.Now,
					diff: diff,
					svcs: []*types.ExternalService{tc.svc},
					err:  "forbidden",
				},
				testCase{
					// If the source account has been suspended we should treat this as if zero repos were returned as it indicates
					// that the source no longer has access to its repos
					// This only applies to user added external services, since site level ones will
					// usually regenerate a token.
					name: string(tc.repo.Name) + "/accountsuspended",
					sourcer: repos.NewFakeSourcer(nil,
						repos.NewFakeSource(tc.svc.Clone(), &repos.ErrAccountSuspended{}),
					),
					store: s,
					stored: types.Repos{tc.repo.With(
						typestest.Opt.RepoSources(tc.svc.URN()),
					)},
					now:  clock.Now,
					diff: diff,
					svcs: []*types.ExternalService{tc.svc},
					err:  "account suspended",
				},
				testCase{
					// Test that spurious errors don't cause deletions.
					name: string(tc.repo.Name) + "/spurious-error",
					sourcer: repos.NewFakeSourcer(nil,
						repos.NewFakeSource(tc.svc.Clone(), io.EOF),
					),
					store: s,
					stored: types.Repos{tc.repo.With(
						typestest.Opt.RepoSources(tc.svc.URN()),
					)},
					now: clock.Now,
					diff: repos.Diff{Unmodified: types.Repos{tc.repo.With(
						typestest.Opt.RepoSources(tc.svc.URN()),
					)}},
					svcs: []*types.ExternalService{tc.svc},
					err:  io.EOF.Error(),
				},
				testCase{
					// It's expected that there could be multiple stored sources but only one will ever be returned
					// by the code host as it can't know about others.
					name: string(tc.repo.Name) + "/source already stored",
					sourcer: repos.NewFakeSourcer(nil,
						repos.NewFakeSource(tc.svc.Clone(), nil, tc.repo.Clone()),
					),
					store: s,
					stored: types.Repos{tc.repo.With(
						typestest.Opt.RepoSources(tc.svc.URN(), svcdup.URN()),
					)},
					now: clock.Now,
					diff: repos.Diff{Unmodified: types.Repos{tc.repo.With(
						typestest.Opt.RepoSources(tc.svc.URN(), svcdup.URN()),
					)}},
					svcs: []*types.ExternalService{tc.svc},
					err:  "<nil>",
				},
				testCase{
					name: string(tc.repo.Name) + "/deleted ALL repo sources",
					sourcer: repos.NewFakeSourcer(nil,
						repos.NewFakeSource(tc.svc.Clone(), nil),
					),
					store: s,
					stored: types.Repos{tc.repo.With(
						typestest.Opt.RepoSources(tc.svc.URN(), svcdup.URN()),
					)},
					now: clock.Now,
					diff: repos.Diff{Deleted: types.Repos{tc.repo.With(
						typestest.Opt.RepoDeletedAt(clock.Time(1)),
					)}},
					svcs: []*types.ExternalService{tc.svc, &svcdup},
					err:  "<nil>",
				},
				testCase{
					name:    string(tc.repo.Name) + "/renamed repo is detected via external_id",
					sourcer: repos.NewFakeSourcer(nil, repos.NewFakeSource(tc.svc.Clone(), nil, tc.repo.Clone())),
					store:   s,
					stored: types.Repos{tc.repo.With(func(r *types.Repo) {
						r.Name = "old-name"
					})},
					now: clock.Now,
					diff: repos.Diff{
						Modified: repos.ReposModified{
							{
								Repo:     tc.repo.With(typestest.Opt.RepoModifiedAt(clock.Time(1))),
								Modified: types.RepoModifiedName,
							},
						},
					},
					svcs: []*types.ExternalService{tc.svc},
					err:  "<nil>",
				},
				testCase{
					name: string(tc.repo.Name) + "/repo got renamed to another repo that gets deleted",
					sourcer: repos.NewFakeSourcer(nil,
						repos.NewFakeSource(tc.svc.Clone(), nil,
							tc.repo.With(func(r *types.Repo) { r.ExternalRepo.ID = "another-id" }),
						),
					),
					store: s,
					stored: types.Repos{
						tc.repo.Clone(),
						tc.repo.With(func(r *types.Repo) {
							r.Name = "another-repo"
							r.ExternalRepo.ID = "another-id"
						}),
					},
					now: clock.Now,
					diff: repos.Diff{
						Deleted: types.Repos{
							tc.repo.With(func(r *types.Repo) {
								r.Sources = map[string]*types.SourceInfo{}
								r.DeletedAt = clock.Time(0)
								r.UpdatedAt = clock.Time(0)
							}),
						},
						Modified: repos.ReposModified{
							{
								Repo: tc.repo.With(
									typestest.Opt.RepoModifiedAt(clock.Time(1)),
									func(r *types.Repo) { r.ExternalRepo.ID = "another-id" },
								),
								Modified: types.RepoModifiedExternalRepo,
							},
						},
					},
					svcs: []*types.ExternalService{tc.svc},
					err:  "<nil>",
				},
				testCase{
					name: string(tc.repo.Name) + "/repo inserted with same name as another repo that gets deleted",
					sourcer: repos.NewFakeSourcer(nil,
						repos.NewFakeSource(tc.svc.Clone(), nil,
							tc.repo,
						),
					),
					store: s,
					stored: types.Repos{
						tc.repo.With(typestest.Opt.RepoExternalID("another-id")),
					},
					now: clock.Now,
					diff: repos.Diff{
						Added: types.Repos{
							tc.repo.With(
								typestest.Opt.RepoCreatedAt(clock.Time(1)),
								typestest.Opt.RepoModifiedAt(clock.Time(1)),
							),
						},
						Deleted: types.Repos{
							tc.repo.With(func(r *types.Repo) {
								r.ExternalRepo.ID = "another-id"
								r.Sources = map[string]*types.SourceInfo{}
								r.DeletedAt = clock.Time(0)
								r.UpdatedAt = clock.Time(0)
							}),
						},
					},
					svcs: []*types.ExternalService{tc.svc},
					err:  "<nil>",
				},
				testCase{
					name: string(tc.repo.Name) + "/repo inserted with same name as repo without id",
					sourcer: repos.NewFakeSourcer(nil,
						repos.NewFakeSource(tc.svc.Clone(), nil,
							tc.repo,
						),
					),
					store: s,
					stored: types.Repos{
						tc.repo.With(typestest.Opt.RepoName("old-name")),  // same external id as sourced
						tc.repo.With(typestest.Opt.RepoExternalID("bar")), // same name as sourced
					}.With(typestest.Opt.RepoCreatedAt(clock.Time(1))),
					now: clock.Now,
					diff: repos.Diff{
						Modified: repos.ReposModified{
							{
								Repo: tc.repo.With(
									typestest.Opt.RepoCreatedAt(clock.Time(1)),
									typestest.Opt.RepoModifiedAt(clock.Time(1)),
								),
								Modified: types.RepoModifiedName | types.RepoModifiedExternalRepo,
							},
						},
						Deleted: types.Repos{
							tc.repo.With(func(r *types.Repo) {
								r.ExternalRepo.ID = ""
								r.Sources = map[string]*types.SourceInfo{}
								r.DeletedAt = clock.Time(0)
								r.UpdatedAt = clock.Time(0)
								r.CreatedAt = clock.Time(0)
							}),
						},
					},
					svcs: []*types.ExternalService{tc.svc},
					err:  "<nil>",
				},
				testCase{
					name:    string(tc.repo.Name) + "/renamed repo which was deleted is detected and added",
					sourcer: repos.NewFakeSourcer(nil, repos.NewFakeSource(tc.svc.Clone(), nil, tc.repo.Clone())),
					store:   s,
					stored: types.Repos{tc.repo.With(func(r *types.Repo) {
						r.Sources = map[string]*types.SourceInfo{}
						r.Name = "old-name"
						r.DeletedAt = clock.Time(0)
					})},
					now: clock.Now,
					diff: repos.Diff{Added: types.Repos{
						tc.repo.With(
							typestest.Opt.RepoCreatedAt(clock.Time(1))),
					}},
					svcs: []*types.ExternalService{tc.svc},
					err:  "<nil>",
				},
				testCase{
					name: string(tc.repo.Name) + "/repos have their names swapped",
					sourcer: repos.NewFakeSourcer(nil, repos.NewFakeSource(tc.svc.Clone(), nil,
						tc.repo.With(func(r *types.Repo) {
							r.Name = "foo"
							r.ExternalRepo.ID = "1"
						}),
						tc.repo.With(func(r *types.Repo) {
							r.Name = "bar"
							r.ExternalRepo.ID = "2"
						}),
					)),
					now:   clock.Now,
					store: s,
					stored: types.Repos{
						tc.repo.With(func(r *types.Repo) {
							r.Name = "bar"
							r.ExternalRepo.ID = "1"
						}),
						tc.repo.With(func(r *types.Repo) {
							r.Name = "foo"
							r.ExternalRepo.ID = "2"
						}),
					},
					diff: repos.Diff{
						Modified: repos.ReposModified{
							{
								Repo: tc.repo.With(func(r *types.Repo) {
									r.Name = "foo"
									r.ExternalRepo.ID = "1"
									r.UpdatedAt = clock.Time(0)
								}),
							},
							{
								Repo: tc.repo.With(func(r *types.Repo) {
									r.Name = "bar"
									r.ExternalRepo.ID = "2"
									r.UpdatedAt = clock.Time(0)
								}),
							},
						},
					},
					svcs: []*types.ExternalService{tc.svc},
					err:  "<nil>",
				},
				testCase{
					name: string(tc.repo.Name) + "/case insensitive name",
					sourcer: repos.NewFakeSourcer(nil, repos.NewFakeSource(tc.svc.Clone(), nil,
						tc.repo.Clone(),
						tc.repo.With(typestest.Opt.RepoName(api.RepoName(strings.ToUpper(string(tc.repo.Name))))),
					)),
					store: s,
					stored: types.Repos{
						tc.repo.With(typestest.Opt.RepoName(api.RepoName(strings.ToUpper(string(tc.repo.Name))))),
					},
					now: clock.Now,
					diff: repos.Diff{
						Modified: repos.ReposModified{
							{Repo: tc.repo.With(typestest.Opt.RepoModifiedAt(clock.Time(0)))},
						},
					},
					svcs: []*types.ExternalService{tc.svc},
					err:  "<nil>",
				},
			)
		}

		for _, tc := range testCases {
			if tc.name == "" {
				t.Error("Test case name is blank")
				continue
			}

			tc := tc
			ctx := context.Background()

			t.Run(tc.name, transact(ctx, tc.store, func(t testing.TB, st repos.Store) {
				defer func() {
					if err := recover(); err != nil {
						t.Fatalf("%q panicked: %v", tc.name, err)
					}
				}()
				if st == nil {
					t.Fatal("nil store")
				}
				now := tc.now
				if now == nil {
					clock := timeutil.NewFakeClock(time.Now(), time.Second)
					now = clock.Now
				}

				ctx := tc.ctx
				if ctx == nil {
					ctx = context.Background()
				}

				if len(tc.stored) > 0 {
					cloned := tc.stored.Clone()
					if err := st.RepoStore().Create(ctx, cloned...); err != nil {
						t.Fatalf("failed to prepare store: %v", err)
					}
				}

				syncer := &repos.Syncer{
					Logger:  logtest.Scoped(t),
					Sourcer: tc.sourcer,
					Store:   st,
					Now:     now,
				}

				for _, svc := range tc.svcs {
					before, err := st.ExternalServiceStore().GetByID(ctx, svc.ID)
					if err != nil {
						t.Fatal(err)
					}

					err = syncer.SyncExternalService(ctx, svc.ID, time.Millisecond)
					if have, want := fmt.Sprint(err), tc.err; !strings.Contains(have, want) {
						t.Errorf("error %q doesn't contain %q", have, want)
					}

					after, err := st.ExternalServiceStore().GetByID(ctx, svc.ID)
					if err != nil {
						t.Fatal(err)
					}

					// last_synced should always be updated
					if before.LastSyncAt == after.LastSyncAt {
						t.Log(before.LastSyncAt, after.LastSyncAt)
						t.Errorf("Service %q last_synced was not updated", svc.DisplayName)
					}
				}

				var want, have types.Repos
<<<<<<< HEAD
				want.Concat(tc.diff.Added, tc.diff.Modified, tc.diff.Unmodified, tc.diff.ArchivedChanged)
=======
				want.Concat(tc.diff.Added, tc.diff.Modified.Repos(), tc.diff.Unmodified)
>>>>>>> 266e7288
				have, _ = st.RepoStore().List(ctx, database.ReposListOptions{})

				want = want.With(typestest.Opt.RepoID(0))
				have = have.With(typestest.Opt.RepoID(0))
				sort.Sort(want)
				sort.Sort(have)

				typestest.Assert.ReposEqual(want...)(t, have)
			}))
		}
	}
}

func testSyncRepo(s repos.Store) func(*testing.T) {
	return func(t *testing.T) {
		servicesPerKind := createExternalServices(t, s, func(svc *types.ExternalService) { svc.CloudDefault = true })

		repo := &types.Repo{
			ID:          0, // explicitly make default value for sourced repo
			Name:        "github.com/foo/bar",
			Description: "The description",
			Archived:    false,
			Fork:        false,
			Stars:       100,
			ExternalRepo: api.ExternalRepoSpec{
				ID:          "AAAAAAAAAAAAAAAAAAAAAAAAAAAAAA==",
				ServiceType: extsvc.TypeGitHub,
				ServiceID:   "https://github.com/",
			},
			Sources: map[string]*types.SourceInfo{
				servicesPerKind[extsvc.KindGitHub].URN(): {
					ID:       servicesPerKind[extsvc.KindGitHub].URN(),
					CloneURL: "git@github.com:foo/bar.git",
				},
			},
			Metadata: &github.Repository{
				ID:             "AAAAAAAAAAAAAAAAAAAAAAAAAAAAAA==",
				URL:            "github.com/foo/bar",
				DatabaseID:     1234,
				Description:    "The description",
				NameWithOwner:  "foo/bar",
				StargazerCount: 100,
			},
		}

		now := time.Now().UTC()
		oldRepo := repo.With(func(r *types.Repo) {
			r.UpdatedAt = now.Add(-time.Hour)
			r.CreatedAt = r.UpdatedAt.Add(-time.Hour)
			r.Stars = 0
		})

		testCases := []struct {
			name       string
			repo       api.RepoName
			background bool        // whether to run SyncRepo in the background
			before     types.Repos // the repos to insert into the database before syncing
			sourced    *types.Repo // the repo that is returned by the fake sourcer
			returned   *types.Repo // the expected return value from SyncRepo (which changes meaning depending on background)
			after      types.Repos // the expected database repos after syncing
			diff       repos.Diff  // the expected repos.Diff sent by the syncer
		}{{
			name:       "insert",
			repo:       repo.Name,
			background: true,
			sourced:    repo.Clone(),
			returned:   repo,
			after:      types.Repos{repo},
			diff: repos.Diff{
				Added: types.Repos{repo},
			},
		}, {
			name:       "update",
			repo:       repo.Name,
			background: true,
			before:     types.Repos{oldRepo},
			sourced:    repo.Clone(),
			returned:   oldRepo,
			after:      types.Repos{repo},
			diff: repos.Diff{
<<<<<<< HEAD
				Modified: types.Repos{repo},
=======
				Modified: repos.ReposModified{
					{Repo: repo, Modified: types.RepoModifiedStars},
				},
>>>>>>> 266e7288
			},
		}, {
			name:       "blocking update",
			repo:       repo.Name,
			background: false,
			before:     types.Repos{oldRepo},
			sourced:    repo.Clone(),
			returned:   repo,
			after:      types.Repos{repo},
			diff: repos.Diff{
<<<<<<< HEAD
				Modified: types.Repos{repo},
=======
				Modified: repos.ReposModified{
					{Repo: repo, Modified: types.RepoModifiedStars},
				},
>>>>>>> 266e7288
			},
		}, {
			name:       "update name",
			repo:       repo.Name,
			background: true,
			before:     types.Repos{repo.With(typestest.Opt.RepoName("old/name"))},
			sourced:    repo.Clone(),
			returned:   repo,
			after:      types.Repos{repo},
			diff: repos.Diff{
<<<<<<< HEAD
				Modified: types.Repos{repo},
=======
				Modified: repos.ReposModified{
					{Repo: repo, Modified: types.RepoModifiedName},
				},
>>>>>>> 266e7288
			},
		}, {
			name:       "archived",
			repo:       repo.Name,
			background: true,
			before:     types.Repos{repo},
			sourced:    repo.With(typestest.Opt.RepoArchived(true)),
			returned:   repo,
			after:      types.Repos{repo.With(typestest.Opt.RepoArchived(true))},
			diff: repos.Diff{
<<<<<<< HEAD
				Modified:        types.Repos{repo.With(typestest.Opt.RepoArchived(true))},
				ArchivedChanged: types.Repos{repo.With(typestest.Opt.RepoArchived(true))},
=======
				Modified: repos.ReposModified{
					{
						Repo:     repo.With(typestest.Opt.RepoArchived(true)),
						Modified: types.RepoModifiedArchived,
					},
				},
>>>>>>> 266e7288
			},
		}, {
			name:       "unarchived",
			repo:       repo.Name,
			background: true,
			before:     types.Repos{repo.With(typestest.Opt.RepoArchived(true))},
			sourced:    repo.Clone(),
			returned:   repo.With(typestest.Opt.RepoArchived(true)),
			after:      types.Repos{repo},
			diff: repos.Diff{
<<<<<<< HEAD
				Modified:        types.Repos{repo},
				ArchivedChanged: types.Repos{repo},
=======
				Modified: repos.ReposModified{
					{Repo: repo, Modified: types.RepoModifiedArchived},
				},
>>>>>>> 266e7288
			},
		}, {
			name:       "delete conflicting name",
			repo:       repo.Name,
			background: true,
			before:     types.Repos{repo.With(typestest.Opt.RepoExternalID("old id"))},
			sourced:    repo.Clone(),
			returned:   repo.With(typestest.Opt.RepoExternalID("old id")),
			after:      types.Repos{repo},
			diff: repos.Diff{
<<<<<<< HEAD
				Modified: types.Repos{repo},
=======
				Modified: repos.ReposModified{
					{Repo: repo, Modified: types.RepoModifiedExternalRepo},
				},
>>>>>>> 266e7288
			},
		}, {
			name:       "rename and delete conflicting name",
			repo:       repo.Name,
			background: true,
			before: types.Repos{
				repo.With(typestest.Opt.RepoExternalID("old id")),
				repo.With(typestest.Opt.RepoName("old name")),
			},
			sourced:  repo.Clone(),
			returned: repo.With(typestest.Opt.RepoExternalID("old id")),
			after:    types.Repos{repo},
			diff: repos.Diff{
<<<<<<< HEAD
				Modified: types.Repos{repo},
=======
				Modified: repos.ReposModified{
					{Repo: repo, Modified: types.RepoModifiedName},
				},
>>>>>>> 266e7288
			},
		}}

		for _, tc := range testCases {
			tc := tc
			ctx := context.Background()

			t.Run(tc.name, func(t *testing.T) {
				q := sqlf.Sprintf("DELETE FROM repo")
				_, err := s.Handle().ExecContext(ctx, q.Query(sqlf.PostgresBindVar), q.Args()...)
				if err != nil {
					t.Fatal(err)
				}

				if len(tc.before) > 0 {
					if err := s.RepoStore().Create(ctx, tc.before.Clone()...); err != nil {
						t.Fatalf("failed to prepare store: %v", err)
					}
				}

				syncer := &repos.Syncer{
					Logger: logtest.Scoped(t),
					Now:    time.Now,
					Store:  s,
					Synced: make(chan repos.Diff, 1),
					Sourcer: repos.NewFakeSourcer(nil,
						repos.NewFakeSource(servicesPerKind[extsvc.KindGitHub], nil, tc.sourced),
					),
				}

				have, err := syncer.SyncRepo(ctx, tc.repo, tc.background)
				if err != nil {
					t.Fatal(err)
				}

				if have.ID == 0 {
					t.Errorf("expected returned synced repo to have an ID set")
				}

				opt := cmpopts.IgnoreFields(types.Repo{}, "ID", "CreatedAt", "UpdatedAt")
				if diff := cmp.Diff(have, tc.returned, opt); diff != "" {
					t.Errorf("returned mismatch: (-have, +want):\n%s", diff)
				}

				if diff := cmp.Diff(<-syncer.Synced, tc.diff, opt); diff != "" {
					t.Errorf("diff mismatch: (-have, +want):\n%s", diff)
				}

				after, err := s.RepoStore().List(ctx, database.ReposListOptions{})
				if err != nil {
					t.Fatal(err)
				}

				if diff := cmp.Diff(types.Repos(after), tc.after, opt); diff != "" {
					t.Errorf("repos mismatch: (-have, +want):\n%s", diff)
				}
			})
		}
	}
}

func testSyncRun(store repos.Store) func(t *testing.T) {
	return func(t *testing.T) {
		ctx, cancel := context.WithCancel(context.Background())
		defer cancel()

		svc := &types.ExternalService{
			Config: `{"url": "https://github.com", "repositoryQuery": ["none"], "token": "abc"}`,
			Kind:   extsvc.KindGitHub,
		}

		if err := store.ExternalServiceStore().Upsert(ctx, svc); err != nil {
			t.Fatal(err)
		}

		mk := func(name string) *types.Repo {
			return &types.Repo{
				Name:     api.RepoName(name),
				Metadata: &github.Repository{},
				ExternalRepo: api.ExternalRepoSpec{
					ID:          name,
					ServiceID:   "https://github.com",
					ServiceType: svc.Kind,
				},
			}
		}

		// Our test will have 1 initial repo, and discover a new repo on sourcing.
		stored := types.Repos{mk("initial")}.With(typestest.Opt.RepoSources(svc.URN()))
		sourced := types.Repos{
			mk("initial").With(func(r *types.Repo) { r.Description = "updated" }),
			mk("new"),
		}

		syncer := &repos.Syncer{
			Logger:  logtest.Scoped(t),
			Sourcer: repos.NewFakeSourcer(nil, repos.NewFakeSource(svc, nil, sourced...)),
			Store:   store,
			Synced:  make(chan repos.Diff),
			Now:     time.Now,
		}

		// Initial repos in store
		if err := store.RepoStore().Create(ctx, stored...); err != nil {
			t.Fatal(err)
		}

		done := make(chan error)
		go func() {
			done <- syncer.Run(ctx, store, repos.RunOptions{
				EnqueueInterval: func() time.Duration { return time.Second },
				IsCloud:         false,
				MinSyncInterval: func() time.Duration { return 1 * time.Millisecond },
				DequeueInterval: 1 * time.Millisecond,
			})
		}()

		// Ignore fields store adds
		ignore := cmpopts.IgnoreFields(types.Repo{}, "ID", "CreatedAt", "UpdatedAt", "Sources")

		// The first thing sent down Synced is the list of repos in store.
		diff := <-syncer.Synced
		if d := cmp.Diff(repos.Diff{Unmodified: stored}, diff, ignore); d != "" {
			t.Fatalf("Synced mismatch (-want +got):\n%s", d)
		}

		// Next up it should find the existing repo and send it down Synced
		diff = <-syncer.Synced
		if d := cmp.Diff(repos.Diff{
			Modified: repos.ReposModified{
				{Repo: sourced[0], Modified: types.RepoModifiedDescription},
			},
		}, diff, ignore); d != "" {
			t.Fatalf("Synced mismatch (-want +got):\n%s", d)
		}

		// Then the new repo.
		diff = <-syncer.Synced
		if d := cmp.Diff(repos.Diff{Added: sourced[1:]}, diff, ignore); d != "" {
			t.Fatalf("Synced mismatch (-want +got):\n%s", d)
		}

		// We check synced again to test us going around the Run loop 2 times in
		// total.
		diff = <-syncer.Synced
		if d := cmp.Diff(repos.Diff{Unmodified: sourced[:1]}, diff, ignore); d != "" {
			t.Fatalf("Synced mismatch (-want +got):\n%s", d)
		}

		diff = <-syncer.Synced
		if d := cmp.Diff(repos.Diff{Unmodified: sourced[1:]}, diff, ignore); d != "" {
			t.Fatalf("Synced mismatch (-want +got):\n%s", d)
		}

		// Cancel context and the run loop should stop
		cancel()
		err := <-done
		if err != nil && err != context.Canceled {
			t.Fatal(err)
		}
	}
}

func testSyncerMultipleServices(store repos.Store) func(t *testing.T) {
	return func(t *testing.T) {
		ctx, cancel := context.WithCancel(context.Background())

		defer cancel()

		services := mkExternalServices(time.Now())

		githubService := services[0]
		gitlabService := services[1]
		bitbucketCloudService := services[3]

		services = types.ExternalServices{
			githubService,
			gitlabService,
			bitbucketCloudService,
		}

		// setup services
		if err := store.ExternalServiceStore().Upsert(ctx, services...); err != nil {
			t.Fatal(err)
		}

		githubRepo := (&types.Repo{
			Name:     "github.com/org/foo",
			Metadata: &github.Repository{},
			ExternalRepo: api.ExternalRepoSpec{
				ID:          "foo-external-12345",
				ServiceID:   "https://github.com/",
				ServiceType: extsvc.TypeGitHub,
			},
		}).With(
			typestest.Opt.RepoSources(githubService.URN()),
		)

		gitlabRepo := (&types.Repo{
			Name:     "gitlab.com/org/foo",
			Metadata: &gitlab.Project{},
			ExternalRepo: api.ExternalRepoSpec{
				ID:          "12345",
				ServiceID:   "https://gitlab.com/",
				ServiceType: extsvc.TypeGitLab,
			},
		}).With(
			typestest.Opt.RepoSources(gitlabService.URN()),
		)

		bitbucketCloudRepo := (&types.Repo{
			Name:     "bitbucket.org/team/foo",
			Metadata: &bitbucketcloud.Repo{},
			ExternalRepo: api.ExternalRepoSpec{
				ID:          "{e164a64c-bd73-4a40-b447-d71b43f328a8}",
				ServiceID:   "https://bitbucket.org/",
				ServiceType: extsvc.TypeBitbucketCloud,
			},
		}).With(
			typestest.Opt.RepoSources(bitbucketCloudService.URN()),
		)

		removeSources := func(r *types.Repo) {
			r.Sources = nil
		}

		baseGithubRepos := mkRepos(10, githubRepo)
		githubSourced := baseGithubRepos.Clone().With(removeSources)
		baseGitlabRepos := mkRepos(10, gitlabRepo)
		gitlabSourced := baseGitlabRepos.Clone().With(removeSources)
		baseBitbucketCloudRepos := mkRepos(10, bitbucketCloudRepo)
		bitbucketCloudSourced := baseBitbucketCloudRepos.Clone().With(removeSources)

		sourcers := map[int64]repos.Source{
			githubService.ID:         repos.NewFakeSource(githubService, nil, githubSourced...),
			gitlabService.ID:         repos.NewFakeSource(gitlabService, nil, gitlabSourced...),
			bitbucketCloudService.ID: repos.NewFakeSource(bitbucketCloudService, nil, bitbucketCloudSourced...),
		}

		syncer := &repos.Syncer{
			Logger: logtest.Scoped(t),
			Sourcer: func(ctx context.Context, service *types.ExternalService) (repos.Source, error) {
				s, ok := sourcers[service.ID]
				if !ok {
					t.Fatalf("sourcer not found: %d", service.ID)
				}
				return s, nil
			},
			Store:  store,
			Synced: make(chan repos.Diff),
			Now:    time.Now,
		}

		done := make(chan error)
		go func() {
			done <- syncer.Run(ctx, store, repos.RunOptions{
				EnqueueInterval: func() time.Duration { return time.Second },
				IsCloud:         false,
				MinSyncInterval: func() time.Duration { return 1 * time.Minute },
				DequeueInterval: 1 * time.Millisecond,
			})
		}()

		// Ignore fields store adds
		ignore := cmpopts.IgnoreFields(types.Repo{}, "ID", "CreatedAt", "UpdatedAt", "Sources")

		// The first thing sent down Synced is an empty list of repos in store.
		diff := <-syncer.Synced
		if d := cmp.Diff(repos.Diff{}, diff, ignore); d != "" {
			t.Fatalf("initial Synced mismatch (-want +got):\n%s", d)
		}

		// it should add a job for all external services
		var jobCount int
		for i := 0; i < 10; i++ {
			q := sqlf.Sprintf("SELECT COUNT(*) FROM external_service_sync_jobs")
			if err := store.Handle().QueryRowContext(ctx, q.Query(sqlf.PostgresBindVar), q.Args()...).Scan(&jobCount); err != nil {
				t.Fatal(err)
			}
			if jobCount == len(services) {
				break
			}
			// We need to give the worker package time to create the jobs
			time.Sleep(10 * time.Millisecond)
		}
		if jobCount != len(services) {
			t.Fatalf("expected %d sync jobs, got %d", len(services), jobCount)
		}

		for i := 0; i < len(services)*10; i++ {
			diff := <-syncer.Synced

			if len(diff.Added) != 1 {
				t.Fatalf("Expected 1 Added repos. got %d", len(diff.Added))
			}
			if len(diff.Deleted) != 0 {
				t.Fatalf("Expected 0 Deleted repos. got %d", len(diff.Added))
			}
			if len(diff.Modified) != 0 {
				t.Fatalf("Expected 0 Modified repos. got %d", len(diff.Added))
			}
			if len(diff.Unmodified) != 0 {
				t.Fatalf("Expected 0 Unmodified repos. got %d", len(diff.Added))
			}
			if len(diff.ArchivedChanged) != 0 {
				t.Fatalf("Expected 0 Archived repos. got %d", len(diff.Added))
			}
		}

		var jobsCompleted int
		for i := 0; i < 10; i++ {
			q := sqlf.Sprintf("SELECT COUNT(*) FROM external_service_sync_jobs where state = 'completed'")
			if err := store.Handle().QueryRowContext(ctx, q.Query(sqlf.PostgresBindVar), q.Args()...).Scan(&jobsCompleted); err != nil {
				t.Fatal(err)
			}
			if jobsCompleted == len(services) {
				break
			}
			// We need to give the worker package time to create the jobs
			time.Sleep(10 * time.Millisecond)
		}

		// Cancel context and the run loop should stop
		cancel()
		err := <-done
		if err != nil && err != context.Canceled {
			t.Fatal(err)
		}
	}
}

func testOrphanedRepo(store repos.Store) func(*testing.T) {
	return func(t *testing.T) {
		ctx, cancel := context.WithCancel(context.Background())
		defer cancel()

		now := time.Now()

		svc1 := &types.ExternalService{
			Kind:        extsvc.KindGitHub,
			DisplayName: "Github - Test1",
			Config:      `{"url": "https://github.com"}`,
			CreatedAt:   now,
			UpdatedAt:   now,
		}
		svc2 := &types.ExternalService{
			Kind:        extsvc.KindGitHub,
			DisplayName: "Github - Test2",
			Config:      `{"url": "https://github.com"}`,
			CreatedAt:   now,
			UpdatedAt:   now,
		}

		// setup services
		if err := store.ExternalServiceStore().Upsert(ctx, svc1, svc2); err != nil {
			t.Fatal(err)
		}

		githubRepo := &types.Repo{
			Name:     "github.com/org/foo",
			Metadata: &github.Repository{},
			ExternalRepo: api.ExternalRepoSpec{
				ID:          "foo-external-12345",
				ServiceID:   "https://github.com/",
				ServiceType: extsvc.TypeGitHub,
			},
		}

		// Add two services, both pointing at the same repo

		// Sync first service
		syncer := &repos.Syncer{

			Logger: logtest.Scoped(t),
			Sourcer: func(ctx context.Context, service *types.ExternalService) (repos.Source, error) {
				s := repos.NewFakeSource(svc1, nil, githubRepo)
				return s, nil
			},
			Store: store,
			Now:   time.Now,
		}
		if err := syncer.SyncExternalService(ctx, svc1.ID, 10*time.Second); err != nil {
			t.Fatal(err)
		}

		// Sync second service
		syncer.Sourcer = func(ctx context.Context, service *types.ExternalService) (repos.Source, error) {
			s := repos.NewFakeSource(svc2, nil, githubRepo)
			return s, nil
		}
		if err := syncer.SyncExternalService(ctx, svc2.ID, 10*time.Second); err != nil {
			t.Fatal(err)
		}

		// Confirm that there are two relationships
		assertSourceCount(ctx, t, store, 2)

		// We should have no deleted repos
		assertDeletedRepoCount(ctx, t, store, 0)

		// Remove the repo from one service and sync again
		syncer.Sourcer = func(ctx context.Context, services *types.ExternalService) (repos.Source, error) {
			s := repos.NewFakeSource(svc1, nil)
			return s, nil
		}
		if err := syncer.SyncExternalService(ctx, svc1.ID, 10*time.Second); err != nil {
			t.Fatal(err)
		}

		// Confirm that the repository hasn't been deleted
		rs, err := store.RepoStore().List(ctx, database.ReposListOptions{})
		if err != nil {
			t.Fatal(err)
		}
		if len(rs) != 1 {
			t.Fatalf("Expected 1 repo, got %d", len(rs))
		}

		// Confirm that there is one relationship
		assertSourceCount(ctx, t, store, 1)

		// We should have no deleted repos
		assertDeletedRepoCount(ctx, t, store, 0)

		// Remove the repo from the second service and sync again
		syncer.Sourcer = func(ctx context.Context, service *types.ExternalService) (repos.Source, error) {
			s := repos.NewFakeSource(svc2, nil)
			return s, nil
		}
		if err := syncer.SyncExternalService(ctx, svc2.ID, 10*time.Second); err != nil {
			t.Fatal(err)
		}

		// Confirm that there no relationships
		assertSourceCount(ctx, t, store, 0)

		// We should have one deleted repo
		assertDeletedRepoCount(ctx, t, store, 1)
	}
}

func testCloudDefaultExternalServicesDontSync(store repos.Store) func(*testing.T) {
	return func(t *testing.T) {
		ctx, cancel := context.WithCancel(context.Background())
		defer cancel()

		now := time.Now()

		svc1 := &types.ExternalService{
			Kind:         extsvc.KindGitHub,
			DisplayName:  "Github - Test1",
			Config:       `{"url": "https://github.com"}`,
			CloudDefault: true,
			CreatedAt:    now,
			UpdatedAt:    now,
		}

		// setup services
		if err := store.ExternalServiceStore().Upsert(ctx, svc1); err != nil {
			t.Fatal(err)
		}

		githubRepo := &types.Repo{
			Name:     "github.com/org/foo",
			Metadata: &github.Repository{},
			ExternalRepo: api.ExternalRepoSpec{
				ID:          "foo-external-12345",
				ServiceID:   "https://github.com/",
				ServiceType: extsvc.TypeGitHub,
			},
		}

		syncer := &repos.Syncer{
			Logger: logtest.Scoped(t),
			Sourcer: func(ctx context.Context, service *types.ExternalService) (repos.Source, error) {
				s := repos.NewFakeSource(svc1, nil, githubRepo)
				return s, nil
			},
			Store: store,
			Now:   time.Now,
		}

		have := syncer.SyncExternalService(ctx, svc1.ID, 10*time.Second)
		want := repos.ErrCloudDefaultSync

		if have != want {
			t.Fatalf("have err: %v, want %v", have, want)
		}
	}
}

func testConflictingSyncers(store repos.Store) func(*testing.T) {
	return func(t *testing.T) {
		ctx, cancel := context.WithCancel(context.Background())
		defer cancel()

		now := time.Now()

		svc1 := &types.ExternalService{
			Kind:        extsvc.KindGitHub,
			DisplayName: "Github - Test1",
			Config:      `{"url": "https://github.com"}`,
			CreatedAt:   now,
			UpdatedAt:   now,
		}
		svc2 := &types.ExternalService{
			Kind:        extsvc.KindGitHub,
			DisplayName: "Github - Test2",
			Config:      `{"url": "https://github.com"}`,
			CreatedAt:   now,
			UpdatedAt:   now,
		}

		// setup services
		if err := store.ExternalServiceStore().Upsert(ctx, svc1, svc2); err != nil {
			t.Fatal(err)
		}

		githubRepo := &types.Repo{
			Name:     "github.com/org/foo",
			Metadata: &github.Repository{},
			ExternalRepo: api.ExternalRepoSpec{
				ID:          "foo-external-12345",
				ServiceID:   "https://github.com/",
				ServiceType: extsvc.TypeGitHub,
			},
		}

		// Add two services, both pointing at the same repo

		// Sync first service
		syncer := &repos.Syncer{
			Logger: logtest.Scoped(t),
			Sourcer: func(ctx context.Context, service *types.ExternalService) (repos.Source, error) {
				s := repos.NewFakeSource(svc1, nil, githubRepo)
				return s, nil
			},
			Store: store,
			Now:   time.Now,
		}
		if err := syncer.SyncExternalService(ctx, svc1.ID, 10*time.Second); err != nil {
			t.Fatal(err)
		}

		// Sync second service
		syncer = &repos.Syncer{
			Logger: logtest.Scoped(t),
			Sourcer: func(ctx context.Context, service *types.ExternalService) (repos.Source, error) {
				s := repos.NewFakeSource(svc2, nil, githubRepo)
				return s, nil
			},
			Store: store,
			Now:   time.Now,
		}
		if err := syncer.SyncExternalService(ctx, svc2.ID, 10*time.Second); err != nil {
			t.Fatal(err)
		}

		// Confirm that there are two relationships
		assertSourceCount(ctx, t, store, 2)

		fromDB, err := store.RepoStore().List(ctx, database.ReposListOptions{})
		if err != nil {
			t.Fatal(err)
		}
		if len(fromDB) != 1 {
			t.Fatalf("Expected 1 repo, got %d", len(fromDB))
		}
		beforeUpdate := fromDB[0]
		if beforeUpdate.Description != "" {
			t.Fatalf("Expected %q, got %q", "", beforeUpdate.Description)
		}

		// Create two transactions
		tx1, err := store.Transact(ctx)
		if err != nil {
			t.Fatal(err)
		}

		tx2, err := store.Transact(ctx)
		if err != nil {
			t.Fatal(err)
		}

		newDescription := "This has changed"
		updatedRepo := githubRepo.With(func(r *types.Repo) {
			r.Description = newDescription
		})

		// Start syncing using tx1
		syncer = &repos.Syncer{
			Logger: logtest.Scoped(t),
			Sourcer: func(ctx context.Context, service *types.ExternalService) (repos.Source, error) {
				s := repos.NewFakeSource(svc1, nil, updatedRepo)
				return s, nil
			},
			Store: tx1,
			Now:   time.Now,
		}
		if err := syncer.SyncExternalService(ctx, svc1.ID, 10*time.Second); err != nil {
			t.Fatal(err)
		}

		syncer2 := &repos.Syncer{
			Logger: logtest.Scoped(t),
			Sourcer: func(ctx context.Context, service *types.ExternalService) (repos.Source, error) {
				s := repos.NewFakeSource(svc2, nil, githubRepo.With(func(r *types.Repo) {
					r.Description = newDescription
				}))
				return s, nil
			},
			Store:  tx2,
			Synced: make(chan repos.Diff, 2),
			Now:    time.Now,
		}

		errChan := make(chan error)
		go func() {
			errChan <- syncer2.SyncExternalService(ctx, svc2.ID, 10*time.Second)
		}()

		tx1.Done(nil)

		if err = <-errChan; err != nil {
			t.Fatalf("syncer2 err: %v", err)
		}

		diff := <-syncer2.Synced
		if have, want := diff.Repos().Names(), []string{string(updatedRepo.Name)}; !cmp.Equal(want, have) {
			t.Fatalf("syncer2 Synced mismatch: (-want, +have): %s", cmp.Diff(want, have))
		}

		tx2.Done(nil)

		fromDB, err = store.RepoStore().List(ctx, database.ReposListOptions{})
		if err != nil {
			t.Fatal(err)
		}
		if len(fromDB) != 1 {
			t.Fatalf("Expected 1 repo, got %d", len(fromDB))
		}
		afterUpdate := fromDB[0]
		if afterUpdate.Description != newDescription {
			t.Fatalf("Expected %q, got %q", newDescription, afterUpdate.Description)
		}
	}
}

// Test that sync repo does not clear out any other repo relationships
func testSyncRepoMaintainsOtherSources(store repos.Store) func(*testing.T) {
	return func(t *testing.T) {
		ctx, cancel := context.WithCancel(context.Background())
		defer cancel()

		now := time.Now()

		svc1 := &types.ExternalService{
			Kind:        extsvc.KindGitHub,
			DisplayName: "Github - Test1",
			Config:      `{"url": "https://github.com"}`,
			CreatedAt:   now,
			UpdatedAt:   now,
		}
		svc2 := &types.ExternalService{
			Kind:        extsvc.KindGitHub,
			DisplayName: "Github - Test2",
			Config:      `{"url": "https://github.com"}`,
			CreatedAt:   now,
			UpdatedAt:   now,
		}

		// setup services
		if err := store.ExternalServiceStore().Upsert(ctx, svc1, svc2); err != nil {
			t.Fatal(err)
		}

		githubRepo := &types.Repo{
			Name:     "github.com/org/foo",
			Metadata: &github.Repository{},
			ExternalRepo: api.ExternalRepoSpec{
				ID:          "foo-external-12345",
				ServiceID:   "https://github.com/",
				ServiceType: extsvc.TypeGitHub,
			},
		}

		// Add two services, both pointing at the same repo

		// Sync first service
		syncer := &repos.Syncer{
			Logger: logtest.Scoped(t),
			Sourcer: func(ctx context.Context, service *types.ExternalService) (repos.Source, error) {
				s := repos.NewFakeSource(svc1, nil, githubRepo)
				return s, nil
			},
			Store: store,
			Now:   time.Now,
		}
		if err := syncer.SyncExternalService(ctx, svc1.ID, 10*time.Second); err != nil {
			t.Fatal(err)
		}

		// Sync second service
		syncer = &repos.Syncer{
			Logger: logtest.Scoped(t),
			Sourcer: func(ctx context.Context, service *types.ExternalService) (repos.Source, error) {
				s := repos.NewFakeSource(svc2, nil, githubRepo)
				return s, nil
			},
			Store: store,
			Now:   time.Now,
		}
		if err := syncer.SyncExternalService(ctx, svc2.ID, 10*time.Second); err != nil {
			t.Fatal(err)
		}

		// Confirm that there are two relationships
		assertSourceCount(ctx, t, store, 2)

		// Run syncRepo with only one source
		urn := extsvc.URN(extsvc.KindGitHub, svc1.ID)
		githubRepo.Sources = map[string]*types.SourceInfo{
			urn: {
				ID:       urn,
				CloneURL: "cloneURL",
			},
		}
		_, err := syncer.SyncRepo(ctx, githubRepo.Name, true)
		if err != nil {
			t.Fatal(err)
		}

		// We should still have two sources
		assertSourceCount(ctx, t, store, 2)
	}
}

func testUserAddedRepos(store repos.Store) func(*testing.T) {
	return func(t *testing.T) {
		ctx, cancel := context.WithCancel(context.Background())
		defer cancel()

		now := time.Now()

		var userID int32
		q := sqlf.Sprintf("INSERT INTO users (username) VALUES ('bbs-admin') RETURNING id")
		err := store.Handle().QueryRowContext(ctx, q.Query(sqlf.PostgresBindVar), q.Args()...).
			Scan(&userID)
		if err != nil {
			t.Fatal(err)
		}

		userService := &types.ExternalService{
			Kind:            extsvc.KindGitHub,
			DisplayName:     "Github - User",
			Config:          `{"url": "https://github.com"}`,
			CreatedAt:       now,
			UpdatedAt:       now,
			NamespaceUserID: userID,
		}

		adminService := &types.ExternalService{
			Kind:        extsvc.KindGitHub,
			DisplayName: "Github - Private",
			Config:      `{"url": "https://github.com"}`,
			CreatedAt:   now,
			UpdatedAt:   now,
		}

		// setup services
		if err := store.ExternalServiceStore().Upsert(ctx, userService, adminService); err != nil {
			t.Fatal(err)
		}

		publicRepo := &types.Repo{
			Name:     "github.com/org/user",
			Metadata: &github.Repository{},
			ExternalRepo: api.ExternalRepoSpec{
				ID:          "foo-external-user",
				ServiceID:   "https://github.com/",
				ServiceType: extsvc.TypeGitHub,
			},
		}

		publicRepo2 := &types.Repo{
			Name:     "github.com/org/user2",
			Metadata: &github.Repository{},
			ExternalRepo: api.ExternalRepoSpec{
				ID:          "foo-external-user2",
				ServiceID:   "https://github.com/",
				ServiceType: extsvc.TypeGitHub,
			},
		}

		privateRepo := &types.Repo{
			Name:     "github.com/org/private",
			Metadata: &github.Repository{},
			ExternalRepo: api.ExternalRepoSpec{
				ID:          "foo-external-private",
				ServiceID:   "https://github.com/",
				ServiceType: extsvc.TypeGitHub,
			},
			Private: true,
		}

		// Admin service will sync both repos
		syncer := &repos.Syncer{
			Logger: logtest.Scoped(t),
			Sourcer: func(ctx context.Context, service *types.ExternalService) (repos.Source, error) {
				s := repos.NewFakeSource(adminService, nil, publicRepo, privateRepo)
				return s, nil
			},
			Store: store,
			Now:   time.Now,
		}
		if err := syncer.SyncExternalService(ctx, adminService.ID, 10*time.Second); err != nil {
			t.Fatal(err)
		}

		// Confirm that there are two relationships
		assertSourceCount(ctx, t, store, 2)

		// Unsync the repo to clean things up
		syncer = &repos.Syncer{
			Logger: logtest.Scoped(t),
			Sourcer: func(ctx context.Context, service *types.ExternalService) (repos.Source, error) {
				s := repos.NewFakeSource(adminService, nil)
				return s, nil
			},
			Store: store,
			Now:   time.Now,
		}
		if err := syncer.SyncExternalService(ctx, adminService.ID, 10*time.Second); err != nil {
			t.Fatal(err)
		}

		// Confirm that there are zero relationships
		assertSourceCount(ctx, t, store, 0)

		// By default, user service can only sync public code, even if they have access to private code
		syncer = &repos.Syncer{
			Logger: logtest.Scoped(t),
			Sourcer: func(ctx context.Context, service *types.ExternalService) (repos.Source, error) {
				s := repos.NewFakeSource(userService, nil, publicRepo, privateRepo)
				return s, nil
			},
			Store: store,
			Now:   time.Now,
		}
		if err := syncer.SyncExternalService(ctx, userService.ID, 10*time.Second); err != nil {
			t.Fatal(err)
		}

		// Confirm that there is one relationship
		assertSourceCount(ctx, t, store, 1)

		// If the private code feature flag is set, user service can also sync private code
		conf.Mock(&conf.Unified{
			SiteConfiguration: schema.SiteConfiguration{
				ExternalServiceUserMode: "all",
			},
		})

		syncer = &repos.Syncer{
			Logger: logtest.Scoped(t),
			Sourcer: func(ctx context.Context, service *types.ExternalService) (repos.Source, error) {
				s := repos.NewFakeSource(userService, nil, publicRepo, privateRepo)
				return s, nil
			},
			Store: store,
			Now:   time.Now,
		}
		if err := syncer.SyncExternalService(ctx, userService.ID, 10*time.Second); err != nil {
			t.Fatal(err)
		}

		// Confirm that there are two relationships
		assertSourceCount(ctx, t, store, 2)
		conf.Mock(nil)

		// If the user has the AllowUserExternalServicePrivate tag, user service can also sync private code
		q = sqlf.Sprintf(
			"UPDATE users SET tags = %s WHERE id = %s",
			pq.Array([]string{database.TagAllowUserExternalServicePrivate}),
			userID,
		)
		_, err = store.Handle().ExecContext(ctx, q.Query(sqlf.PostgresBindVar), q.Args()...)
		if err != nil {
			t.Fatal(err)
		}

		syncer = &repos.Syncer{
			Logger: logtest.Scoped(t),
			Sourcer: func(ctx context.Context, service *types.ExternalService) (repos.Source, error) {
				s := repos.NewFakeSource(userService, nil, publicRepo, privateRepo)
				return s, nil
			},
			Store: store,
			Now:   time.Now,
		}
		if err := syncer.SyncExternalService(ctx, userService.ID, 10*time.Second); err != nil {
			t.Fatal(err)
		}

		// Confirm that there are two relationships
		assertSourceCount(ctx, t, store, 2)
		q = sqlf.Sprintf("UPDATE users SET tags = '{}' WHERE id = %s", userID)
		_, err = store.Handle().ExecContext(ctx, q.Query(sqlf.PostgresBindVar), q.Args()...)
		if err != nil {
			t.Fatal(err)
		}

		// Attempt to add some repos with a per user limit set
		syncer = &repos.Syncer{
			Logger: logtest.Scoped(t),
			Sourcer: func(ctx context.Context, service *types.ExternalService) (repos.Source, error) {
				s := repos.NewFakeSource(userService, nil, publicRepo, publicRepo2)
				return s, nil
			},
			Now:                 time.Now,
			Store:               store,
			UserReposMaxPerUser: 1,
		}
		if err := syncer.SyncExternalService(ctx, userService.ID, 10*time.Second); err == nil {
			t.Fatal("Expected an error, got none")
		}

		// Attempt to add some repos with a total limit set
		syncer = &repos.Syncer{
			Logger: logtest.Scoped(t),
			Sourcer: func(ctx context.Context, service *types.ExternalService) (repos.Source, error) {
				s := repos.NewFakeSource(userService, nil, publicRepo, publicRepo2)
				return s, nil
			},
			Now:                 time.Now,
			Store:               store,
			UserReposMaxPerSite: 1,
		}
		if err := syncer.SyncExternalService(ctx, userService.ID, 10*time.Second); err == nil {
			t.Fatal("Expected an error, got none")
		}
	}
}

func testNameOnConflictOnRename(store repos.Store) func(*testing.T) {
	return func(t *testing.T) {
		// Test the case where more than one external service returns the same name for different repos. The names
		// are the same, but the external id are different.

		ctx, cancel := context.WithCancel(context.Background())
		defer cancel()

		now := time.Now()

		svc1 := &types.ExternalService{
			Kind:        extsvc.KindGitHub,
			DisplayName: "Github - Test1",
			Config:      `{"url": "https://github.com"}`,
			CreatedAt:   now,
			UpdatedAt:   now,
		}
		svc2 := &types.ExternalService{
			Kind:        extsvc.KindGitHub,
			DisplayName: "Github - Test2",
			Config:      `{"url": "https://github.com"}`,
			CreatedAt:   now,
			UpdatedAt:   now,
		}

		// setup services
		if err := store.ExternalServiceStore().Upsert(ctx, svc1, svc2); err != nil {
			t.Fatal(err)
		}

		githubRepo1 := &types.Repo{
			Name:     "github.com/org/foo",
			Metadata: &github.Repository{},
			ExternalRepo: api.ExternalRepoSpec{
				ID:          "foo-external-foo",
				ServiceID:   "https://github.com/",
				ServiceType: extsvc.TypeGitHub,
			},
		}

		githubRepo2 := &types.Repo{
			Name:     "github.com/org/bar",
			Metadata: &github.Repository{},
			ExternalRepo: api.ExternalRepoSpec{
				ID:          "foo-external-bar",
				ServiceID:   "https://github.com/",
				ServiceType: extsvc.TypeGitHub,
			},
		}

		// Add two services, one with each repo

		// Sync first service
		syncer := &repos.Syncer{
			Logger: logtest.Scoped(t),
			Sourcer: func(ctx context.Context, service *types.ExternalService) (repos.Source, error) {
				s := repos.NewFakeSource(svc1, nil, githubRepo1)
				return s, nil
			},
			Store: store,
			Now:   time.Now,
		}
		if err := syncer.SyncExternalService(ctx, svc1.ID, 10*time.Second); err != nil {
			t.Fatal(err)
		}

		// Sync second service
		syncer = &repos.Syncer{
			Logger: logtest.Scoped(t),
			Sourcer: func(context.Context, *types.ExternalService) (repos.Source, error) {
				s := repos.NewFakeSource(svc2, nil, githubRepo2)
				return s, nil
			},
			Store: store,
			Now:   time.Now,
		}
		if err := syncer.SyncExternalService(ctx, svc2.ID, 10*time.Second); err != nil {
			t.Fatal(err)
		}

		// Rename repo1 with the same name as repo2
		renamedRepo1 := githubRepo1.With(func(r *types.Repo) {
			r.Name = githubRepo2.Name
		})

		// Sync first service
		syncer = &repos.Syncer{
			Logger: logtest.Scoped(t),
			Sourcer: func(context.Context, *types.ExternalService) (repos.Source, error) {
				s := repos.NewFakeSource(svc1, nil, renamedRepo1)
				return s, nil
			},
			Store: store,
			Now:   time.Now,
		}
		if err := syncer.SyncExternalService(ctx, svc1.ID, 10*time.Second); err != nil {
			t.Fatal(err)
		}

		fromDB, err := store.RepoStore().List(ctx, database.ReposListOptions{})
		if err != nil {
			t.Fatal(err)
		}

		if len(fromDB) != 1 {
			t.Fatalf("Expected 1 repo, have %d", len(fromDB))
		}

		found := fromDB[0]
		// We expect repo2 to be synced since we always pick the just sourced repo as the winner, deleting the other.
		// If the existing conflicting repo still exists, it'll have a different name (because names are unique in
		// the code host), so it'll get re-created once we sync it later.
		expectedID := "foo-external-foo"

		if found.ExternalRepo.ID != expectedID {
			t.Fatalf("Want %q, got %q", expectedID, found.ExternalRepo.ID)
		}
	}
}

func testDeleteExternalService(store repos.Store) func(*testing.T) {
	return func(t *testing.T) {
		ctx, cancel := context.WithCancel(context.Background())
		defer cancel()

		now := time.Now()

		svc1 := &types.ExternalService{
			Kind:        extsvc.KindGitHub,
			DisplayName: "Github - Test1",
			Config:      `{"url": "https://github.com"}`,
			CreatedAt:   now,
			UpdatedAt:   now,
		}
		svc2 := &types.ExternalService{
			Kind:        extsvc.KindGitHub,
			DisplayName: "Github - Test2",
			Config:      `{"url": "https://github.com"}`,
			CreatedAt:   now,
			UpdatedAt:   now,
		}

		// setup services
		if err := store.ExternalServiceStore().Upsert(ctx, svc1, svc2); err != nil {
			t.Fatal(err)
		}

		githubRepo := &types.Repo{
			Name:     "github.com/org/foo",
			Metadata: &github.Repository{},
			ExternalRepo: api.ExternalRepoSpec{
				ID:          "foo-external-12345",
				ServiceID:   "https://github.com/",
				ServiceType: extsvc.TypeGitHub,
			},
		}

		// Add two services, both pointing at the same repo

		// Sync first service
		syncer := &repos.Syncer{
			Logger: logtest.Scoped(t),
			Sourcer: func(ctx context.Context, service *types.ExternalService) (repos.Source, error) {
				s := repos.NewFakeSource(svc1, nil, githubRepo)
				return s, nil
			},
			Store: store,
			Now:   time.Now,
		}
		if err := syncer.SyncExternalService(ctx, svc1.ID, 10*time.Second); err != nil {
			t.Fatal(err)
		}

		// Sync second service
		syncer = &repos.Syncer{
			Logger: logtest.Scoped(t),
			Sourcer: func(ctx context.Context, service *types.ExternalService) (repos.Source, error) {
				s := repos.NewFakeSource(svc2, nil, githubRepo)
				return s, nil
			},
			Store: store,
			Now:   time.Now,
		}
		if err := syncer.SyncExternalService(ctx, svc2.ID, 10*time.Second); err != nil {
			t.Fatal(err)
		}

		// Delete the first service
		if err := store.ExternalServiceStore().Delete(ctx, svc1.ID); err != nil {
			t.Fatal(err)
		}

		// Confirm that there is one relationship
		assertSourceCount(ctx, t, store, 1)

		// We should have no deleted repos
		assertDeletedRepoCount(ctx, t, store, 0)

		// Delete the second service
		if err := store.ExternalServiceStore().Delete(ctx, svc2.ID); err != nil {
			t.Fatal(err)
		}

		// Confirm that there no relationships
		assertSourceCount(ctx, t, store, 0)

		// We should have one deleted repo
		assertDeletedRepoCount(ctx, t, store, 1)
	}
}

func testAbortSyncWhenThereIsRepoLimitError(store repos.Store) func(*testing.T) {
	return func(t *testing.T) {
		logger := logtest.Scoped(t)
		ctx, cancel := context.WithCancel(context.Background())
		defer cancel()

		now := time.Now()

		// create fake org
		orgName := "sample-org101"
		org, err := database.OrgsWith(store).Create(ctx, orgName, &orgName)
		if err != nil {
			t.Fatal(err)
		}

		// create fake user
		user, err := database.UsersWith(logger, store).Create(ctx, database.NewUser{
			Email:                 "Email",
			Username:              "Username",
			DisplayName:           "DisplayName",
			Password:              "Password",
			EmailIsVerified:       true,
			FailIfNotInitialUser:  false,
			EnforcePasswordLength: false,
		})
		if err != nil {
			t.Fatal(err)
		}

		// create fake source
		svcs := []*types.ExternalService{
			{
				Kind:            extsvc.KindGitHub,
				DisplayName:     "Github - Test1",
				Config:          `{"url": "https://github.com"}`,
				CreatedAt:       now,
				UpdatedAt:       now,
				NamespaceUserID: user.ID,
			},
			{
				Kind:           extsvc.KindGitHub,
				DisplayName:    "Github - Test2",
				Config:         `{"url": "https://github.com"}`,
				CreatedAt:      now,
				UpdatedAt:      now,
				NamespaceOrgID: org.ID,
			},
		}

		// setup services
		if err := store.ExternalServiceStore().Upsert(ctx, svcs...); err != nil {
			t.Fatal(err)
		}

		githubRepo := &types.Repo{
			Name:     "github.com/org/foo",
			Metadata: &github.Repository{},
			ExternalRepo: api.ExternalRepoSpec{
				ID:          "foo-external-12345",
				ServiceID:   "https://github.com/",
				ServiceType: extsvc.TypeGitHub,
			},
		}

		githubRepo2 := &types.Repo{
			Name:     "github.com/org/foo2",
			Metadata: &github.Repository{},
			ExternalRepo: api.ExternalRepoSpec{
				ID:          "foo-external-123456",
				ServiceID:   "https://github.com/",
				ServiceType: extsvc.TypeGitHub,
			},
		}

		for _, svc := range svcs {
			// Sync first service
			syncer := &repos.Syncer{
				Logger: logtest.Scoped(t),
				Sourcer: func(ctx context.Context, service *types.ExternalService) (repos.Source, error) {
					s := repos.NewFakeSource(svc, nil, githubRepo, githubRepo2)
					return s, nil
				},
				Store:               store,
				Now:                 time.Now,
				UserReposMaxPerSite: 1,
				UserReposMaxPerUser: 1,
			}

			if err := syncer.SyncExternalService(ctx, svc.ID, 10*time.Second); err != nil {
				var me errors.MultiError
				if !errors.As(err, &me) {
					t.Fatalf("Expected error.MultiError, got: %T", err)
				}
				actualErr := me.Errors()[0]

				var r *repos.RepoLimitError

				if !errors.As(err, &r) {
					t.Fatalf("Expected RepoLimitError.Error, got: %T", err)
				}

				expectedErr := &repos.RepoLimitError{
					SiteAdded:  1,
					SiteLimit:  1,
					ReposCount: 1,
					ReposLimit: 1,
					UserID:     svc.NamespaceUserID,
					OrgID:      svc.NamespaceOrgID,
				}
				if diff := cmp.Diff(expectedErr, actualErr); diff != "" {
					t.Fatalf("Unexpected error occurred. Expected: %v, actual: %v", expectedErr, actualErr)
				}
			}
		}
	}
}

func testUserAndOrgReposAreCountedCorrectly(store repos.Store) func(*testing.T) {
	return func(t *testing.T) {
		logger := logtest.Scoped(t)
		ctx, cancel := context.WithCancel(context.Background())
		defer cancel()

		now := time.Now()

		// create fake org
		orgName := "sample-org101"
		org, err := database.OrgsWith(store).Create(ctx, orgName, &orgName)
		if err != nil {
			t.Fatal(err)
		}

		// create fake user
		user, err := database.UsersWith(logger, store).Create(ctx, database.NewUser{
			Email:                 "Email",
			Username:              "Username",
			DisplayName:           "DisplayName",
			Password:              "Password",
			EmailIsVerified:       true,
			FailIfNotInitialUser:  false,
			EnforcePasswordLength: false,
		})
		if err != nil {
			t.Fatal(err)
		}

		// create fake source (one user and one org)
		svcs := []*types.ExternalService{
			{
				Kind:            extsvc.KindGitHub,
				DisplayName:     "Github - Test1",
				Config:          `{"url": "https://github.com"}`,
				CreatedAt:       now,
				UpdatedAt:       now,
				NamespaceUserID: user.ID,
			},
			{
				Kind:           extsvc.KindGitHub,
				DisplayName:    "Github - Test2",
				Config:         `{"url": "https://github.com"}`,
				CreatedAt:      now,
				UpdatedAt:      now,
				NamespaceOrgID: org.ID,
			},
		}

		// setup services
		if err := store.ExternalServiceStore().Upsert(ctx, svcs...); err != nil {
			t.Fatal(err)
		}

		reposToSync := []*types.Repo{
			{
				Name:     "github.com/org/foo",
				Metadata: &github.Repository{},
				ExternalRepo: api.ExternalRepoSpec{
					ID:          "foo-external-12345",
					ServiceID:   "https://github.com/",
					ServiceType: extsvc.TypeGitHub,
				},
			},
			{
				Name:     "github.com/org/foo2",
				Metadata: &github.Repository{},
				ExternalRepo: api.ExternalRepoSpec{
					ID:          "foo-external-123456",
					ServiceID:   "https://github.com/",
					ServiceType: extsvc.TypeGitHub,
				},
			},
			{
				Name:     "github.com/org/foo3",
				Metadata: &github.Repository{},
				ExternalRepo: api.ExternalRepoSpec{
					ID:          "foo-external-1234567",
					ServiceID:   "https://github.com/",
					ServiceType: extsvc.TypeGitHub,
				},
			},
			{
				Name:     "github.com/org/foo4",
				Metadata: &github.Repository{},
				ExternalRepo: api.ExternalRepoSpec{
					ID:          "foo-external-12345678",
					ServiceID:   "https://github.com/",
					ServiceType: extsvc.TypeGitHub,
				},
			},
		}

		repoIdx := 0

		for _, svc := range svcs {
			// Sync first service
			syncer := &repos.Syncer{
				Logger: logger,
				Sourcer: func(ctx context.Context, service *types.ExternalService) (repos.Source, error) {
					s := repos.NewFakeSource(svc, nil, reposToSync[repoIdx], reposToSync[repoIdx+1])
					return s, nil
				},
				Store:               store,
				Now:                 time.Now,
				UserReposMaxPerSite: 10,
				UserReposMaxPerUser: 3,
			}

			if err := syncer.SyncExternalService(ctx, svc.ID, 10*time.Second); err != nil {
				t.Fatal("Error occurred. Should not happen because neither site nor user/org limit is exceeded.")
			}
			repoIdx += 2
		}
	}
}

func assertSourceCount(ctx context.Context, t *testing.T, store repos.Store, want int) {
	t.Helper()
	var rowCount int
	q := sqlf.Sprintf("SELECT COUNT(*) FROM external_service_repos")
	if err := store.Handle().QueryRowContext(ctx, q.Query(sqlf.PostgresBindVar), q.Args()...).Scan(&rowCount); err != nil {
		t.Fatal(err)
	}
	if rowCount != want {
		t.Fatalf("Expected %d rows, got %d", want, rowCount)
	}
}

func assertDeletedRepoCount(ctx context.Context, t *testing.T, store repos.Store, want int) {
	t.Helper()
	var rowCount int
	q := sqlf.Sprintf("SELECT COUNT(*) FROM repo where deleted_at is not null")
	if err := store.Handle().QueryRowContext(ctx, q.Query(sqlf.PostgresBindVar), q.Args()...).Scan(&rowCount); err != nil {
		t.Fatal(err)
	}
	if rowCount != want {
		t.Fatalf("Expected %d rows, got %d", want, rowCount)
	}
}

func testSyncReposWithLastErrors(s repos.Store) func(*testing.T) {
	return func(t *testing.T) {
		ctx := context.Background()
		testCases := []struct {
			label     string
			svcKind   string
			repoName  api.RepoName
			config    string
			extSvcErr error
			serviceID string
		}{
			{
				label:     "github test",
				svcKind:   extsvc.KindGitHub,
				repoName:  api.RepoName("github.com/foo/bar"),
				config:    `{"url": "https://github.com", "repositoryQuery": ["none"], "token": "abc"}`,
				extSvcErr: github.ErrRepoNotFound,
				serviceID: "https://github.com/",
			},
			{
				label:     "gitlab test",
				svcKind:   extsvc.KindGitLab,
				repoName:  api.RepoName("gitlab.com/foo/bar"),
				config:    `{"url": "https://gitlab.com", "projectQuery": ["none"], "token": "abc"}`,
				extSvcErr: gitlab.ProjectNotFoundError{Name: "/foo/bar"},
				serviceID: "https://gitlab.com/",
			},
		}

		for i, tc := range testCases {
			t.Run(tc.label, func(t *testing.T) {
				syncer, dbRepos := setupSyncErroredTest(ctx, s, t, tc.svcKind,
					tc.extSvcErr, tc.config, tc.serviceID, tc.repoName)
				if len(dbRepos) != 1 {
					t.Fatalf("should've inserted exactly 1 repo in the db for testing, got %d instead", len(dbRepos))
				}

				// Run the syncer, which should find the repo with non-empty last_error and delete it
				err := syncer.SyncReposWithLastErrors(ctx, ratelimit.NewInstrumentedLimiter("TestSyncRepos", rate.NewLimiter(200, 1)))
				if err != nil {
					t.Fatalf("unexpected error running SyncReposWithLastErrors: %s", err)
				}

				diff := <-syncer.Synced

				deleted := types.Repos{&types.Repo{ID: dbRepos[0].ID}}
				if d := cmp.Diff(repos.Diff{Deleted: deleted}, diff); d != "" {
					t.Fatalf("Deleted mismatch (-want +got):\n%s", d)
				}

				// each iteration will result in one more deleted repo.
				assertDeletedRepoCount(ctx, t, s, i+1)
				// Try to fetch the repo to verify that it was deleted by the syncer
				myRepo, err := s.RepoStore().GetByName(ctx, tc.repoName)
				if err == nil {
					t.Fatalf("repo should've been deleted. expected a repo not found error")
				}
				if !errors.Is(err, &database.RepoNotFoundErr{Name: tc.repoName}) {
					t.Fatalf("expected a RepoNotFound error, got %s", err)
				}
				if myRepo != nil {
					t.Fatalf("repo should've been deleted: %v", myRepo)
				}
			})
		}
	}
}

func testSyncReposWithLastErrorsHitsRateLimiter(s repos.Store) func(*testing.T) {
	return func(t *testing.T) {
		ctx := context.Background()
		repoNames := []api.RepoName{
			"github.com/asdf/jkl",
			"github.com/foo/bar",
		}
		syncer, _ := setupSyncErroredTest(ctx, s, t, extsvc.KindGitLab, github.ErrRepoNotFound, `{"url": "https://github.com", "projectQuery": ["none"], "token": "abc"}`, "https://gitlab.com/", repoNames...)

		ctx, cancel := context.WithTimeout(ctx, time.Second)
		defer cancel()
		// Run the syncer, which should return an error due to hitting the rate limit
		err := syncer.SyncReposWithLastErrors(ctx, ratelimit.NewInstrumentedLimiter("TestSyncRepos", rate.NewLimiter(1, 1)))
		if err == nil {
			t.Fatal("SyncReposWithLastErrors should've returned an error due to hitting rate limit")
		}
		if !strings.Contains(err.Error(), "error waiting for rate limiter: rate: Wait(n=1) would exceed context deadline") {
			t.Fatalf("expected an error from rate limiting, got %s instead", err)
		}
	}
}

func setupSyncErroredTest(ctx context.Context, s repos.Store, t *testing.T,
	serviceType string, externalSvcError error, config, serviceID string, repoNames ...api.RepoName) (*repos.Syncer, types.Repos) {
	t.Helper()
	now := time.Now()
	dbRepos := types.Repos{}
	service := types.ExternalService{
		Kind:         serviceType,
		DisplayName:  fmt.Sprintf("%s - Test", serviceType),
		Config:       config,
		CreatedAt:    now,
		UpdatedAt:    now,
		CloudDefault: true,
	}

	// Create a new external service
	confGet := func() *conf.Unified {
		return &conf.Unified{}
	}

	err := s.ExternalServiceStore().Create(ctx, confGet, &service)
	if err != nil {
		t.Fatal(err)
	}

	for _, repoName := range repoNames {
		dbRepo := (&types.Repo{
			Name:        repoName,
			Description: "",
			ExternalRepo: api.ExternalRepoSpec{
				ID:          fmt.Sprintf("external-%s", repoName), // TODO: make this something else?
				ServiceID:   serviceID,
				ServiceType: serviceType,
			},
		}).With(typestest.Opt.RepoSources(service.URN()))
		// Insert the repo into our database
		if err := s.RepoStore().Create(ctx, dbRepo); err != nil {
			t.Fatal(err)
		}
		// Create an entry in gitserver_repos for this repo which indicates there's been an issue fetching the repo
		if err := s.GitserverReposStore().Upsert(ctx, &types.GitserverRepo{
			RepoID:      dbRepo.ID,
			ShardID:     "test",
			CloneStatus: types.CloneStatusCloned,
			LastError:   "error fetching repo: Not found",
		}); err != nil {
			t.Fatal(err)
		}
		// Validate that the repo exists and we can fetch it
		_, err := s.RepoStore().GetByName(ctx, dbRepo.Name)
		if err != nil {
			t.Fatal(err)
		}
		dbRepos = append(dbRepos, dbRepo)
	}

	syncer := &repos.Syncer{
		Logger: logtest.Scoped(t),
		Now:    time.Now,
		Store:  s,
		Synced: make(chan repos.Diff, 1),
		Sourcer: repos.NewFakeSourcer(
			nil,
			repos.NewFakeSource(&service,
				externalSvcError,
				dbRepos...),
		),
	}
	return syncer, dbRepos
}<|MERGE_RESOLUTION|>--- conflicted
+++ resolved
@@ -619,11 +619,7 @@
 				}
 
 				var want, have types.Repos
-<<<<<<< HEAD
-				want.Concat(tc.diff.Added, tc.diff.Modified, tc.diff.Unmodified, tc.diff.ArchivedChanged)
-=======
 				want.Concat(tc.diff.Added, tc.diff.Modified.Repos(), tc.diff.Unmodified)
->>>>>>> 266e7288
 				have, _ = st.RepoStore().List(ctx, database.ReposListOptions{})
 
 				want = want.With(typestest.Opt.RepoID(0))
@@ -704,13 +700,9 @@
 			returned:   oldRepo,
 			after:      types.Repos{repo},
 			diff: repos.Diff{
-<<<<<<< HEAD
-				Modified: types.Repos{repo},
-=======
 				Modified: repos.ReposModified{
 					{Repo: repo, Modified: types.RepoModifiedStars},
 				},
->>>>>>> 266e7288
 			},
 		}, {
 			name:       "blocking update",
@@ -721,13 +713,9 @@
 			returned:   repo,
 			after:      types.Repos{repo},
 			diff: repos.Diff{
-<<<<<<< HEAD
-				Modified: types.Repos{repo},
-=======
 				Modified: repos.ReposModified{
 					{Repo: repo, Modified: types.RepoModifiedStars},
 				},
->>>>>>> 266e7288
 			},
 		}, {
 			name:       "update name",
@@ -738,13 +726,9 @@
 			returned:   repo,
 			after:      types.Repos{repo},
 			diff: repos.Diff{
-<<<<<<< HEAD
-				Modified: types.Repos{repo},
-=======
 				Modified: repos.ReposModified{
 					{Repo: repo, Modified: types.RepoModifiedName},
 				},
->>>>>>> 266e7288
 			},
 		}, {
 			name:       "archived",
@@ -755,17 +739,12 @@
 			returned:   repo,
 			after:      types.Repos{repo.With(typestest.Opt.RepoArchived(true))},
 			diff: repos.Diff{
-<<<<<<< HEAD
-				Modified:        types.Repos{repo.With(typestest.Opt.RepoArchived(true))},
-				ArchivedChanged: types.Repos{repo.With(typestest.Opt.RepoArchived(true))},
-=======
 				Modified: repos.ReposModified{
 					{
 						Repo:     repo.With(typestest.Opt.RepoArchived(true)),
 						Modified: types.RepoModifiedArchived,
 					},
 				},
->>>>>>> 266e7288
 			},
 		}, {
 			name:       "unarchived",
@@ -776,14 +755,9 @@
 			returned:   repo.With(typestest.Opt.RepoArchived(true)),
 			after:      types.Repos{repo},
 			diff: repos.Diff{
-<<<<<<< HEAD
-				Modified:        types.Repos{repo},
-				ArchivedChanged: types.Repos{repo},
-=======
 				Modified: repos.ReposModified{
 					{Repo: repo, Modified: types.RepoModifiedArchived},
 				},
->>>>>>> 266e7288
 			},
 		}, {
 			name:       "delete conflicting name",
@@ -794,13 +768,9 @@
 			returned:   repo.With(typestest.Opt.RepoExternalID("old id")),
 			after:      types.Repos{repo},
 			diff: repos.Diff{
-<<<<<<< HEAD
-				Modified: types.Repos{repo},
-=======
 				Modified: repos.ReposModified{
 					{Repo: repo, Modified: types.RepoModifiedExternalRepo},
 				},
->>>>>>> 266e7288
 			},
 		}, {
 			name:       "rename and delete conflicting name",
@@ -814,13 +784,9 @@
 			returned: repo.With(typestest.Opt.RepoExternalID("old id")),
 			after:    types.Repos{repo},
 			diff: repos.Diff{
-<<<<<<< HEAD
-				Modified: types.Repos{repo},
-=======
 				Modified: repos.ReposModified{
 					{Repo: repo, Modified: types.RepoModifiedName},
 				},
->>>>>>> 266e7288
 			},
 		}}
 
@@ -1124,9 +1090,6 @@
 			}
 			if len(diff.Unmodified) != 0 {
 				t.Fatalf("Expected 0 Unmodified repos. got %d", len(diff.Added))
-			}
-			if len(diff.ArchivedChanged) != 0 {
-				t.Fatalf("Expected 0 Archived repos. got %d", len(diff.Added))
 			}
 		}
 
