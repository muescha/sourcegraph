--- conflicted
+++ resolved
@@ -2,6 +2,7 @@
 
 import (
 	"bytes"
+	"encoding/json"
 	"fmt"
 	"strconv"
 
@@ -33,9 +34,6 @@
 	depth := 0
 	var writeSexp func(Job)
 	writeSexp = func(job Job) {
-		if job == nil {
-			return
-		}
 		switch j := job.(type) {
 		case
 			*run.RepoSearch,
@@ -121,15 +119,6 @@
 			writeSexp(j.child)
 			b.WriteString(")")
 			depth--
-		case *selectJob:
-			b.WriteString("(SELECT")
-			depth++
-			writeSep(b, sep, indent, depth)
-			b.WriteString(j.path.String())
-			writeSep(b, sep, indent, depth)
-			writeSexp(j.child)
-			b.WriteString(")")
-			depth--
 		default:
 			panic(fmt.Sprintf("unsupported job %T for SexpFormat printer", job))
 		}
@@ -183,11 +172,8 @@
 	id := 0
 	b := new(bytes.Buffer)
 	b.WriteString("flowchart TB\n")
-	var writeMermaid func(Job)
-	writeMermaid = func(job Job) {
-		if job == nil {
-			return
-		}
+	var writeMermaid func(Job) int
+	writeMermaid = func(job Job) int {
 		switch j := job.(type) {
 		case
 			*run.RepoSearch,
@@ -271,23 +257,13 @@
 			writeEdge(b, depth, srcId, id)
 			writeMermaid(j.child)
 			depth--
-		case *selectJob:
-			srcId := id
-			depth++
-			writeNode(b, depth, RoundedStyle, &id, "SELECT")
-			writeEdge(b, depth, srcId, id)
-			writeNode(b, depth, DefaultStyle, &id, j.path.String())
-			writeEdge(b, depth, srcId, id)
-			writeMermaid(j.child)
-			depth--
 		default:
 			panic(fmt.Sprintf("unsupported job %T for PrettyMermaid printer", job))
 		}
+		return id
 	}
 	writeMermaid(job)
 	return b.String()
-<<<<<<< HEAD
-=======
 }
 
 // toJSON returns a JSON object representing a job. If `verbose` is true, values
@@ -296,9 +272,6 @@
 func toJSON(job Job, verbose bool) interface{} {
 	var emitJSON func(Job) interface{}
 	emitJSON = func(job Job) interface{} {
-		if job == nil {
-			return struct{}{}
-		}
 		switch j := job.(type) {
 		case
 			*run.RepoSearch,
@@ -388,14 +361,6 @@
 				Filter: emitJSON(j.child),
 				Value:  "SubRepoPermissions",
 			}
-		case *selectJob:
-			return struct {
-				Select interface{} `json:"SELECT"`
-				Value  string      `json:"value"`
-			}{
-				Select: emitJSON(j.child),
-				Value:  j.path.String(),
-			}
 
 		default:
 			panic(fmt.Sprintf("unsupported job %T for toJSON converter", job))
@@ -414,5 +379,4 @@
 func PrettyJSONVerbose(job Job) string {
 	result, _ := json.MarshalIndent(toJSON(job, true), "", "  ")
 	return string(result)
->>>>>>> 84bfd304
 }