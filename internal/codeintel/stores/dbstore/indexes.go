package dbstore

import (
<<<<<<< HEAD
	"database/sql"
=======
	"context"
>>>>>>> 68eee1dd
	"time"

	"github.com/keegancsmith/sqlf"
	"github.com/lib/pq"

	"github.com/sourcegraph/sourcegraph/internal/database/basestore"
	"github.com/sourcegraph/sourcegraph/internal/database/dbutil"
	"github.com/sourcegraph/sourcegraph/internal/workerutil"
	dbworkerstore "github.com/sourcegraph/sourcegraph/internal/workerutil/dbworker/store"
)

// Index is a subset of the lsif_indexes table and stores both processed and unprocessed
// records.
type Index struct {
	ID                 int                            `json:"id"`
	Commit             string                         `json:"commit"`
	QueuedAt           time.Time                      `json:"queuedAt"`
	State              string                         `json:"state"`
	FailureMessage     *string                        `json:"failureMessage"`
	StartedAt          *time.Time                     `json:"startedAt"`
	FinishedAt         *time.Time                     `json:"finishedAt"`
	ProcessAfter       *time.Time                     `json:"processAfter"`
	NumResets          int                            `json:"numResets"`
	NumFailures        int                            `json:"numFailures"`
	RepositoryID       int                            `json:"repositoryId"`
	LocalSteps         []string                       `json:"local_steps"`
	RepositoryName     string                         `json:"repositoryName"`
	DockerSteps        []DockerStep                   `json:"docker_steps"`
	Root               string                         `json:"root"`
	Indexer            string                         `json:"indexer"`
	IndexerArgs        []string                       `json:"indexer_args"` // TODO - convert this to `IndexCommand string`
	Outfile            string                         `json:"outfile"`
	ExecutionLogs      []workerutil.ExecutionLogEntry `json:"execution_logs"`
	Rank               *int                           `json:"placeInQueue"`
	AssociatedUploadID *int                           `json:"associatedUpload"`
}

func (i Index) RecordID() int {
	return i.ID
}

func scanIndex(s dbutil.Scanner) (index Index, err error) {
	var executionLogs []dbworkerstore.ExecutionLogEntry
	if err := s.Scan(
		&index.ID,
		&index.Commit,
		&index.QueuedAt,
		&index.State,
		&index.FailureMessage,
		&index.StartedAt,
		&index.FinishedAt,
		&index.ProcessAfter,
		&index.NumResets,
		&index.NumFailures,
		&index.RepositoryID,
		&index.RepositoryName,
		pq.Array(&index.DockerSteps),
		&index.Root,
		&index.Indexer,
		pq.Array(&index.IndexerArgs),
		&index.Outfile,
		pq.Array(&executionLogs),
		&index.Rank,
		pq.Array(&index.LocalSteps),
		&index.AssociatedUploadID,
	); err != nil {
		return index, err
	}

	for _, entry := range executionLogs {
		index.ExecutionLogs = append(index.ExecutionLogs, workerutil.ExecutionLogEntry(entry))
	}

	return index, nil
}

// scanFirstIndex scans a slice of indexes from the return value of `*Store.query` and returns the first.
var scanFirstIndex = basestore.NewFirstScanner(scanIndex)

<<<<<<< HEAD
// scanFirstIndexInterface scans a slice of indexes from the return value of `*Store.query` and returns the first.
func scanFirstIndexRecord(rows *sql.Rows, err error) (workerutil.Record, bool, error) {
	return scanFirstIndex(rows, err)
=======
// GetIndexByID returns an index by its identifier and boolean flag indicating its existence.
func (s *Store) GetIndexByID(ctx context.Context, id int) (_ Index, _ bool, err error) {
	ctx, _, endObservation := s.operations.getIndexByID.With(ctx, &err, observation.Args{LogFields: []log.Field{
		log.Int("id", id),
	}})
	defer endObservation(1, observation.Args{})

	authzConds, err := database.AuthzQueryConds(ctx, database.NewDBWith(s.logger, s.Store))
	if err != nil {
		return Index{}, false, err
	}

	return scanFirstIndex(s.Store.Query(ctx, sqlf.Sprintf(getIndexByIDQuery, id, authzConds)))
>>>>>>> 68eee1dd
}

const indexAssociatedUploadIDQueryFragment = `
(
	SELECT MAX(id) FROM lsif_uploads WHERE associated_index_id = u.id
) AS associated_upload_id
`

var indexColumnsWithNullRank = []*sqlf.Query{
	sqlf.Sprintf("u.id"),
	sqlf.Sprintf("u.commit"),
	sqlf.Sprintf("u.queued_at"),
	sqlf.Sprintf("u.state"),
	sqlf.Sprintf("u.failure_message"),
	sqlf.Sprintf("u.started_at"),
	sqlf.Sprintf("u.finished_at"),
	sqlf.Sprintf("u.process_after"),
	sqlf.Sprintf("u.num_resets"),
	sqlf.Sprintf("u.num_failures"),
	sqlf.Sprintf("u.repository_id"),
	sqlf.Sprintf(`u.repository_name`),
	sqlf.Sprintf(`u.docker_steps`),
	sqlf.Sprintf(`u.root`),
	sqlf.Sprintf(`u.indexer`),
	sqlf.Sprintf(`u.indexer_args`),
	sqlf.Sprintf(`u.outfile`),
	sqlf.Sprintf(`u.execution_logs`),
	sqlf.Sprintf("NULL"),
	sqlf.Sprintf(`u.local_steps`),
	sqlf.Sprintf(indexAssociatedUploadIDQueryFragment),
}

type IndexesWithRepositoryNamespace struct {
	Root    string
	Indexer string
	Indexes []Index
}<|MERGE_RESOLUTION|>--- conflicted
+++ resolved
@@ -1,17 +1,11 @@
 package dbstore
 
 import (
-<<<<<<< HEAD
-	"database/sql"
-=======
-	"context"
->>>>>>> 68eee1dd
 	"time"
 
 	"github.com/keegancsmith/sqlf"
 	"github.com/lib/pq"
 
-	"github.com/sourcegraph/sourcegraph/internal/database/basestore"
 	"github.com/sourcegraph/sourcegraph/internal/database/dbutil"
 	"github.com/sourcegraph/sourcegraph/internal/workerutil"
 	dbworkerstore "github.com/sourcegraph/sourcegraph/internal/workerutil/dbworker/store"
@@ -82,30 +76,6 @@
 	return index, nil
 }
 
-// scanFirstIndex scans a slice of indexes from the return value of `*Store.query` and returns the first.
-var scanFirstIndex = basestore.NewFirstScanner(scanIndex)
-
-<<<<<<< HEAD
-// scanFirstIndexInterface scans a slice of indexes from the return value of `*Store.query` and returns the first.
-func scanFirstIndexRecord(rows *sql.Rows, err error) (workerutil.Record, bool, error) {
-	return scanFirstIndex(rows, err)
-=======
-// GetIndexByID returns an index by its identifier and boolean flag indicating its existence.
-func (s *Store) GetIndexByID(ctx context.Context, id int) (_ Index, _ bool, err error) {
-	ctx, _, endObservation := s.operations.getIndexByID.With(ctx, &err, observation.Args{LogFields: []log.Field{
-		log.Int("id", id),
-	}})
-	defer endObservation(1, observation.Args{})
-
-	authzConds, err := database.AuthzQueryConds(ctx, database.NewDBWith(s.logger, s.Store))
-	if err != nil {
-		return Index{}, false, err
-	}
-
-	return scanFirstIndex(s.Store.Query(ctx, sqlf.Sprintf(getIndexByIDQuery, id, authzConds)))
->>>>>>> 68eee1dd
-}
-
 const indexAssociatedUploadIDQueryFragment = `
 (
 	SELECT MAX(id) FROM lsif_uploads WHERE associated_index_id = u.id
