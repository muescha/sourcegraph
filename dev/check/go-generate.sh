#!/usr/bin/env bash

echo "--- go generate"

set -eo pipefail

main() {
  cd "$(dirname "${BASH_SOURCE[0]}")/../.."

  export GOBIN="$PWD/.bin"
  export PATH=$GOBIN:$PATH
  export GO111MODULE=on

<<<<<<< HEAD
    # Runs generate.sh and ensures no files changed. This relies on the go
    # generation that ran are idempotent.
    env time -v ./dev/generate.sh
    git diff --exit-code -- . ':!go.sum'
=======
  # Runs generate.sh and ensures no files changed. This relies on the go
  # generation that ran are idempotent.
  ./dev/generate.sh
  git diff --exit-code -- . ':!go.sum'
>>>>>>> d371abaa
}

main "$@"<|MERGE_RESOLUTION|>--- conflicted
+++ resolved
@@ -11,17 +11,10 @@
   export PATH=$GOBIN:$PATH
   export GO111MODULE=on
 
-<<<<<<< HEAD
-    # Runs generate.sh and ensures no files changed. This relies on the go
-    # generation that ran are idempotent.
-    env time -v ./dev/generate.sh
-    git diff --exit-code -- . ':!go.sum'
-=======
   # Runs generate.sh and ensures no files changed. This relies on the go
   # generation that ran are idempotent.
   ./dev/generate.sh
   git diff --exit-code -- . ':!go.sum'
->>>>>>> d371abaa
 }
 
 main "$@"