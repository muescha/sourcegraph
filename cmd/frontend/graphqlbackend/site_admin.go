package graphqlbackend

import (
	"context"
	"encoding/json"
	"time"

	"github.com/graph-gophers/graphql-go"
	"github.com/inconshreveable/log15"

	"github.com/sourcegraph/sourcegraph/cmd/frontend/backend"
	"github.com/sourcegraph/sourcegraph/cmd/frontend/envvar"
	"github.com/sourcegraph/sourcegraph/cmd/frontend/external/session"
	"github.com/sourcegraph/sourcegraph/internal/actor"
	"github.com/sourcegraph/sourcegraph/internal/authz"
	"github.com/sourcegraph/sourcegraph/internal/database"
	"github.com/sourcegraph/sourcegraph/internal/extsvc"
	"github.com/sourcegraph/sourcegraph/lib/errors"
)

func (r *schemaResolver) DeleteUser(ctx context.Context, args *struct {
	User graphql.ID
	Hard *bool
}) (*EmptyResponse, error) {
	// 🚨 SECURITY: Only site admins can delete users.
	if err := backend.CheckCurrentUserIsSiteAdmin(ctx, r.db); err != nil {
		return nil, err
	}

	userID, err := UnmarshalUserID(args.User)
	if err != nil {
		return nil, err
	}

	// a must be authenticated at this point, CheckCurrentUserIsSiteAdmin enforces it.
	a := actor.FromContext(ctx)
	if a.UID == userID {
		return nil, errors.New("unable to delete current user")
	}

	// Collect username, verified email addresses, and external accounts to be used
	// for revoking user permissions later, otherwise they will be removed from database
	// if it's a hard delete.
	user, err := r.db.Users().GetByID(ctx, userID)
	if err != nil {
		return nil, errors.Wrap(err, "get user by ID")
	}

	var accounts []*extsvc.Accounts

	extAccounts, err := r.db.UserExternalAccounts().List(ctx, database.ExternalAccountsListOptions{UserID: userID})
	if err != nil {
		return nil, errors.Wrap(err, "list external accounts")
	}
	for _, acct := range extAccounts {
		accounts = append(accounts, &extsvc.Accounts{
			ServiceType: acct.ServiceType,
			ServiceID:   acct.ServiceID,
			AccountIDs:  []string{acct.AccountID},
		})
	}

	verifiedEmails, err := r.db.UserEmails().ListByUser(ctx, database.UserEmailsListOptions{
		UserID:       user.ID,
		OnlyVerified: true,
	})
	if err != nil {
		return nil, err
	}
	emailStrs := make([]string, len(verifiedEmails))
	for i := range verifiedEmails {
		emailStrs[i] = verifiedEmails[i].Email
	}
	accounts = append(accounts, &extsvc.Accounts{
		ServiceType: authz.SourcegraphServiceType,
		ServiceID:   authz.SourcegraphServiceID,
		AccountIDs:  append(emailStrs, user.Username),
	})

	if args.Hard != nil && *args.Hard {
		if err := r.db.Users().HardDelete(ctx, user.ID); err != nil {
			return nil, err
		}
	} else {
		if err := r.db.Users().Delete(ctx, user.ID); err != nil {
			return nil, err
		}
	}

	// NOTE: Practically, we don't reuse the ID for any new users, and the situation of left-over pending permissions
	// is possible but highly unlikely. Therefore, there is no need to roll back user deletion even if this step failed.
	// This call is purely for the purpose of cleanup.
	if err := r.db.Authz().RevokeUserPermissions(ctx, &database.RevokeUserPermissionsArgs{
		UserID:   user.ID,
		Accounts: accounts,
	}); err != nil {
		return nil, err
	}

	return &EmptyResponse{}, nil
}

func (r *schemaResolver) DeleteOrganization(ctx context.Context, args *struct {
	Organization graphql.ID
	Hard         *bool
}) (*EmptyResponse, error) {
<<<<<<< HEAD
=======

	if args.Hard != nil && *args.Hard {
		return r.hardDelete(ctx, args.Organization)
	} else {
		return r.softDelete(ctx, args.Organization)
	}
}

func (r *schemaResolver) hardDelete(ctx context.Context, org graphql.ID) (*EmptyResponse, error) {
	if !envvar.SourcegraphDotComMode() {
		return nil, errors.New("hard deleting organization is only supported on Sourcegraph.com")
	}

	orgID, err := UnmarshalOrgID(org)
	if err != nil {
		return nil, err
	}

	//🚨 SECURITY: Only org members can hard delete orgs.
	if err := backend.CheckOrgAccess(ctx, r.db, orgID); err != nil {
		return nil, err
	}

	orgDeletionFlag, err := r.db.FeatureFlags().GetFeatureFlag(ctx, "org-deletion")
	if err != nil {
		return nil, err
	}

	if orgDeletionFlag == nil || !orgDeletionFlag.Bool.Value {
		return nil, errors.New("hard deleting organization is not supported")
	}

	if err := r.db.Orgs().HardDelete(ctx, orgID); err != nil {
		return nil, err
	}

	return &EmptyResponse{}, nil
}

func (r *schemaResolver) softDelete(ctx context.Context, org graphql.ID) (*EmptyResponse, error) {
	// For Cloud, orgs can only be hard deleted.
	if envvar.SourcegraphDotComMode() {
		return nil, errors.New("soft deleting organization in not supported on Sourcegraph.com")
	}

	// 🚨 SECURITY: For On-premise, only site admins can soft delete orgs.
	if err := backend.CheckCurrentUserIsSiteAdmin(ctx, r.db); err != nil {
		return nil, err
	}
>>>>>>> 48d2b881

	orgID, err := UnmarshalOrgID(org)
	if err != nil {
		return nil, err
	}

<<<<<<< HEAD
	if args.Hard != nil && *args.Hard {
		// In the initial phase, hard deleting an org will be supported only on Cloud.
		if !envvar.SourcegraphDotComMode() {
			return nil, errors.New("hard deleting organization is only supported on Sourcegraph.com")
		}

		// 🚨 SECURITY: Only org members can hard delete an org.
		if err := backend.CheckOrgAccess(ctx, r.db, orgID); err != nil {
			return nil, err
		}

		orgDeletionFlag, err := r.db.FeatureFlags().GetFeatureFlag(ctx, "org-deletion")
		if err != nil {
			return nil, err
		}

		if orgDeletionFlag == nil || !orgDeletionFlag.Bool.Value {
			return nil, errors.New("hard deleting organization is not supported")
		}

		if err := r.db.Orgs().HardDelete(ctx, orgID); err != nil {
			return nil, err
		}
	} else {
		// 🚨 SECURITY: For On-premise, only site admins can soft delete orgs.
		if err := backend.CheckCurrentUserIsSiteAdmin(ctx, r.db); err != nil {
			return nil, err
		}

		if err := r.db.Orgs().Delete(ctx, orgID); err != nil {
			return nil, err
		}
=======
	if err := r.db.Orgs().Delete(ctx, orgID); err != nil {
		return nil, err
>>>>>>> 48d2b881
	}

	return &EmptyResponse{}, nil
}

type roleChangeEventArgs struct {
	By   int32  `json:"by"`
	For  int32  `json:"for"`
	From string `json:"from"`
	To   string `json:"to"`

	// Reason will be present only if the RoleChangeDenied event is logged, but will be set to an
	// empty string in other cases for a consistent experience of the clients that consume this
	// data.
	Reason string `json:"reason"`
}

func (r *schemaResolver) SetUserIsSiteAdmin(ctx context.Context, args *struct {
	UserID    graphql.ID
	SiteAdmin bool
}) (response *EmptyResponse, err error) {
	// 🚨 SECURITY: Only site admins can promote other users to site admin (or demote from site
	// admin).

	// Set default values for event args.
	eventArgs := roleChangeEventArgs{
		From: "role_user",
		To:   "role_site_admin",
	}

	// Correct the values based on the value of SiteAdmin in the GraphQL mutation.
	if !args.SiteAdmin {
		eventArgs.From = "role_site_admin"
		eventArgs.To = "role_user"
	}

	affectedUserID, err := UnmarshalUserID(args.UserID)
	if err != nil {
		return nil, err
	}

	eventArgs.For = affectedUserID

	userResolver, err := CurrentUser(ctx, r.db)
	if err != nil {
		return nil, err
	}

	eventArgs.By = userResolver.user.ID

	// At the moment, we log only two types of events:
	// - RoleChangeDenied
	// - RoleChangeGranted
	//
	// Unless we want to log another event for RoleChangeAttempted as well, invoking
	// logRoleChangeAttempt before this point does not make sense since this is the first time in
	// the lifetime of this function when we have all the details required for eventArgs, especially
	// eventArgs.By which is used as the UserID in database.SecurityEvent - a required argument to
	// write an entry into the database.
	eventName := database.SecurityEventNameRoleChangeDenied
	defer logRoleChangeAttempt(ctx, r.db, &eventName, &eventArgs, &err)

	if err = backend.CheckCurrentUserIsSiteAdmin(ctx, r.db); err != nil {
		return nil, err
	}

	if userResolver.ID() == args.UserID {
		return nil, errors.New("refusing to set current user site admin status")
	}

	if err = database.Users(r.db).SetIsSiteAdmin(ctx, affectedUserID, args.SiteAdmin); err != nil {
		return nil, err
	}

	eventName = database.SecurityEventNameRoleChangeGranted
	return &EmptyResponse{}, nil
}

func (r *schemaResolver) InvalidateSessionsByID(ctx context.Context, args *struct {
	UserID graphql.ID
}) (*EmptyResponse, error) {
	// 🚨 SECURITY: Only the site admin can invalidate the sessions of a user
	if err := backend.CheckCurrentUserIsSiteAdmin(ctx, r.db); err != nil {
		return nil, err
	}
	userID, err := UnmarshalUserID(args.UserID)
	if err != nil {
		return nil, err
	}
	if err := session.InvalidateSessionsByID(ctx, r.db, userID); err != nil {
		return nil, err
	}
	return &EmptyResponse{}, nil
}

func logRoleChangeAttempt(ctx context.Context, db database.DB, name *database.SecurityEventName, eventArgs *roleChangeEventArgs, parentErr *error) {
	// To avoid a panic, it's important to check for a nil parentErr before we dereference it.
	if parentErr != nil && *parentErr != nil {
		eventArgs.Reason = (*parentErr).Error()
	}

	args, err := json.Marshal(eventArgs)
	if err != nil {
		log15.Error("logRoleChangeAttempt: failed to marshal JSON", "eventArgs", eventArgs)
	}

	event := &database.SecurityEvent{
		Name:            *name,
		URL:             "",
		UserID:          uint32(eventArgs.By),
		AnonymousUserID: "",
		Argument:        args,
		Source:          "BACKEND",
		Timestamp:       time.Now(),
	}

	database.SecurityEventLogs(db).LogEvent(ctx, event)
}<|MERGE_RESOLUTION|>--- conflicted
+++ resolved
@@ -104,8 +104,6 @@
 	Organization graphql.ID
 	Hard         *bool
 }) (*EmptyResponse, error) {
-<<<<<<< HEAD
-=======
 
 	if args.Hard != nil && *args.Hard {
 		return r.hardDelete(ctx, args.Organization)
@@ -155,50 +153,14 @@
 	if err := backend.CheckCurrentUserIsSiteAdmin(ctx, r.db); err != nil {
 		return nil, err
 	}
->>>>>>> 48d2b881
 
 	orgID, err := UnmarshalOrgID(org)
 	if err != nil {
 		return nil, err
 	}
 
-<<<<<<< HEAD
-	if args.Hard != nil && *args.Hard {
-		// In the initial phase, hard deleting an org will be supported only on Cloud.
-		if !envvar.SourcegraphDotComMode() {
-			return nil, errors.New("hard deleting organization is only supported on Sourcegraph.com")
-		}
-
-		// 🚨 SECURITY: Only org members can hard delete an org.
-		if err := backend.CheckOrgAccess(ctx, r.db, orgID); err != nil {
-			return nil, err
-		}
-
-		orgDeletionFlag, err := r.db.FeatureFlags().GetFeatureFlag(ctx, "org-deletion")
-		if err != nil {
-			return nil, err
-		}
-
-		if orgDeletionFlag == nil || !orgDeletionFlag.Bool.Value {
-			return nil, errors.New("hard deleting organization is not supported")
-		}
-
-		if err := r.db.Orgs().HardDelete(ctx, orgID); err != nil {
-			return nil, err
-		}
-	} else {
-		// 🚨 SECURITY: For On-premise, only site admins can soft delete orgs.
-		if err := backend.CheckCurrentUserIsSiteAdmin(ctx, r.db); err != nil {
-			return nil, err
-		}
-
-		if err := r.db.Orgs().Delete(ctx, orgID); err != nil {
-			return nil, err
-		}
-=======
 	if err := r.db.Orgs().Delete(ctx, orgID); err != nil {
 		return nil, err
->>>>>>> 48d2b881
 	}
 
 	return &EmptyResponse{}, nil
