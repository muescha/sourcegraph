--- conflicted
+++ resolved
@@ -104,21 +104,12 @@
 }
 
 type scLoader struct {
-<<<<<<< HEAD
-	primary dbutil.DB
+	primary database.DB
 	log     log.Logger
 }
 
 func (l *scLoader) GetByName(ctx context.Context, name string) (*sctypes.SearchContext, error) {
-	db := database.NewDB(l.primary)
-	return searchcontexts.ResolveSearchContextSpec(l.log, ctx, db, name)
-=======
-	primary database.DB
-}
-
-func (l *scLoader) GetByName(ctx context.Context, name string) (*sctypes.SearchContext, error) {
-	return searchcontexts.ResolveSearchContextSpec(ctx, l.primary, name)
->>>>>>> 67174ed5
+	return searchcontexts.ResolveSearchContextSpec(l.log, ctx, l.primary, name)
 }
 
 func unwrapSearchContexts(ctx context.Context, loader SearchContextLoader, rawContexts []string) ([]string, []string, error) {
