--- conflicted
+++ resolved
@@ -4,13 +4,10 @@
 	"context"
 	"time"
 
-<<<<<<< HEAD
 	"github.com/sourcegraph/log"
 
-=======
 	"github.com/sourcegraph/sourcegraph/cmd/frontend/graphqlbackend"
 	edb "github.com/sourcegraph/sourcegraph/enterprise/internal/database"
->>>>>>> 7f1aa182
 	"github.com/sourcegraph/sourcegraph/enterprise/internal/insights/background"
 	"github.com/sourcegraph/sourcegraph/enterprise/internal/insights/store"
 	"github.com/sourcegraph/sourcegraph/internal/actor"
@@ -96,11 +93,7 @@
 		workerBaseStore:      r.workerBaseStore,
 		insightMetadataStore: r.insightMetadataStore,
 		ids:                  idList,
-<<<<<<< HEAD
-		orgStore:             database.NewDB(r.logger, r.workerBaseStore.Handle().DB()).Orgs(),
-=======
-		orgStore:             database.NewDBWith(r.workerBaseStore).Orgs(),
->>>>>>> 7f1aa182
+		orgStore:             database.NewDBWith(r.logger, r.workerBaseStore).Orgs(),
 	}, nil
 }
 
