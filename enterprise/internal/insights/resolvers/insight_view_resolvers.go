--- conflicted
+++ resolved
@@ -509,16 +509,11 @@
 		return nil, errors.Wrap(err, "CreateView")
 	}
 
-<<<<<<< HEAD
-	for _, series := range args.Input.DataSeries {
-		_, err := createAndAttachSeries(ctx, insightTx, backfiller, r.insightEnqueuer, view, series)
-=======
 	seriesFillStrategy := makeFillSeriesStrategy(ctx, insightTx, backfiller, r.scheduler, r.insightEnqueuer)
 
 	var scoped []types.InsightSeries
 	for _, series := range args.Input.DataSeries {
 		c, err := createAndAttachSeries(ctx, insightTx, seriesFillStrategy, view, series)
->>>>>>> 8301ec04
 		if err != nil {
 			return nil, errors.Wrap(err, "createAndAttachSeries")
 		}
