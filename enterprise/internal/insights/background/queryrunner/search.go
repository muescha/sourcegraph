--- conflicted
+++ resolved
@@ -214,11 +214,7 @@
 	}
 }
 
-<<<<<<< HEAD
-func (r *workHandler) persistRecordings(ctx context.Context, job *Job, series *types.InsightSeries, recordings []store.RecordSeriesPointArgs, recordTime time.Time) (err error) {
-=======
-func (r *workHandler) persistRecordings(ctx context.Context, job *SearchJob, series *types.InsightSeries, recordings []store.RecordSeriesPointArgs) (err error) {
->>>>>>> 740a5701
+func (r *workHandler) persistRecordings(ctx context.Context, job *SearchJob, series *types.InsightSeries, recordings []store.RecordSeriesPointArgs, recordTime time.Time) (err error) {
 	tx, err := r.insightsStore.Transact(ctx)
 	if err != nil {
 		return err
