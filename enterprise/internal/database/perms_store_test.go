--- conflicted
+++ resolved
@@ -68,8 +68,9 @@
 
 func testPermsStore_LoadUserPermissions(db database.DB) func(*testing.T) {
 	return func(t *testing.T) {
+		logger := logtest.Scoped(t)
 		t.Run("no matching", func(t *testing.T) {
-			s := perms(db, clock)
+			s := perms(logger, db, clock)
 			t.Cleanup(func() {
 				cleanupPermsTables(t, s)
 			})
@@ -96,7 +97,7 @@
 		})
 
 		t.Run("found matching", func(t *testing.T) {
-			s := perms(db, clock)
+			s := perms(logger, db, clock)
 			t.Cleanup(func() {
 				cleanupPermsTables(t, s)
 			})
@@ -127,7 +128,7 @@
 		})
 
 		t.Run("add and change", func(t *testing.T) {
-			s := perms(db, clock)
+			s := perms(logger, db, clock)
 			t.Cleanup(func() {
 				cleanupPermsTables(t, s)
 			})
@@ -200,8 +201,9 @@
 
 func testPermsStore_LoadRepoPermissions(db database.DB) func(*testing.T) {
 	return func(t *testing.T) {
+		logger := logtest.Scoped(t)
 		t.Run("no matching", func(t *testing.T) {
-			s := perms(db, time.Now)
+			s := perms(logger, db, time.Now)
 			t.Cleanup(func() {
 				cleanupPermsTables(t, s)
 			})
@@ -228,7 +230,7 @@
 		})
 
 		t.Run("found matching", func(t *testing.T) {
-			s := perms(db, time.Now)
+			s := perms(logger, db, time.Now)
 			t.Cleanup(func() {
 				cleanupPermsTables(t, s)
 			})
@@ -261,9 +263,11 @@
 
 func testPermsStore_FetchReposByUserAndExternalService(db database.DB) func(*testing.T) {
 	return func(t *testing.T) {
+		logger := logtest.Scoped(t)
 		t.Run("found matching", func(t *testing.T) {
+			logger := logtest.Scoped(t)
 			ctx := context.Background()
-			s := perms(db, clock)
+			s := perms(logger, db, clock)
 			if _, err := db.ExecContext(ctx, `INSERT into repo (name, external_service_type, external_service_id) values ('github.com/test/test', 'github', 'https://github.com/')`); err != nil {
 				t.Fatal(err)
 			}
@@ -289,7 +293,7 @@
 		})
 		t.Run("skips non matching", func(t *testing.T) {
 			ctx := context.Background()
-			s := perms(db, clock)
+			s := perms(logger, db, clock)
 			if _, err := db.ExecContext(ctx, `INSERT into repo (name, external_service_type, external_service_id) values ('github.com/test/test', 'github', 'https://github.com/')`); err != nil {
 				t.Fatal(err)
 			}
@@ -517,8 +521,10 @@
 	}
 
 	return func(t *testing.T) {
+		logger := logtest.Scoped(t)
 		t.Run("user-centric update should set synced_at", func(t *testing.T) {
-			s := perms(db, clock)
+			logger := logtest.Scoped(t)
+			s := perms(logger, db, clock)
 			t.Cleanup(func() {
 				cleanupPermsTables(t, s)
 			})
@@ -558,7 +564,7 @@
 					upsertRepoPermissionsPageSize = test.upsertRepoPermissionsPageSize
 				}
 
-				s := perms(db, clock)
+				s := perms(logger, db, clock)
 				t.Cleanup(func() {
 					cleanupPermsTables(t, s)
 					if test.upsertRepoPermissionsPageSize > 0 {
@@ -761,8 +767,9 @@
 	}
 
 	return func(t *testing.T) {
+		logger := logtest.Scoped(t)
 		t.Run("repo-centric update should set synced_at", func(t *testing.T) {
-			s := perms(db, clock)
+			s := perms(logger, db, clock)
 			t.Cleanup(func() {
 				cleanupPermsTables(t, s)
 			})
@@ -818,7 +825,7 @@
 
 		for _, test := range tests {
 			t.Run(test.name, func(t *testing.T) {
-				s := perms(db, clock)
+				s := perms(logger, db, clock)
 				t.Cleanup(func() {
 					cleanupPermsTables(t, s)
 				})
@@ -860,8 +867,9 @@
 
 func testPermsStore_TouchRepoPermissions(db database.DB) func(*testing.T) {
 	return func(t *testing.T) {
+		logger := logtest.Scoped(t)
 		now := timeutil.Now().Unix()
-		s := perms(db, func() time.Time {
+		s := perms(logger, db, func() time.Time {
 			return time.Unix(atomic.LoadInt64(&now), 0)
 		})
 		t.Cleanup(func() {
@@ -908,8 +916,9 @@
 
 func testPermsStore_LoadUserPendingPermissions(db database.DB) func(*testing.T) {
 	return func(t *testing.T) {
+		logger := logtest.Scoped(t)
 		t.Run("no matching with different account ID", func(t *testing.T) {
-			s := perms(db, clock)
+			s := perms(logger, db, clock)
 			t.Cleanup(func() {
 				cleanupPermsTables(t, s)
 			})
@@ -942,7 +951,7 @@
 		})
 
 		t.Run("no matching with different service ID", func(t *testing.T) {
-			s := perms(db, clock)
+			s := perms(logger, db, clock)
 			t.Cleanup(func() {
 				cleanupPermsTables(t, s)
 			})
@@ -975,7 +984,7 @@
 		})
 
 		t.Run("found matching", func(t *testing.T) {
-			s := perms(db, clock)
+			s := perms(logger, db, clock)
 			t.Cleanup(func() {
 				cleanupPermsTables(t, s)
 			})
@@ -1008,7 +1017,7 @@
 		})
 
 		t.Run("add and change", func(t *testing.T) {
-			s := perms(db, clock)
+			s := perms(logger, db, clock)
 			t.Cleanup(func() {
 				cleanupPermsTables(t, s)
 			})
@@ -1420,13 +1429,14 @@
 	}
 
 	return func(t *testing.T) {
+		logger := logtest.Scoped(t)
 		for _, test := range tests {
 			t.Run(test.name, func(t *testing.T) {
 				if test.slowTest && !*slowTests {
 					t.Skip("slow-tests not enabled")
 				}
 
-				s := perms(db, clock)
+				s := perms(logger, db, clock)
 				t.Cleanup(func() {
 					cleanupPermsTables(t, s)
 				})
@@ -1549,9 +1559,10 @@
 		},
 	}
 	return func(t *testing.T) {
+		logger := logtest.Scoped(t)
 		for _, test := range tests {
 			t.Run(test.name, func(t *testing.T) {
-				s := perms(db, clock)
+				s := perms(logger, db, clock)
 				t.Cleanup(func() {
 					cleanupPermsTables(t, s)
 				})
@@ -2036,6 +2047,7 @@
 		},
 	}
 	return func(t *testing.T) {
+		logger := logtest.Scoped(t)
 		for _, test := range tests {
 			t.Run(test.name, func(t *testing.T) {
 				if test.slowTest && !*slowTests {
@@ -2046,7 +2058,7 @@
 					upsertRepoPermissionsPageSize = test.upsertRepoPermissionsPageSize
 				}
 
-				s := perms(db, clock)
+				s := perms(logger, db, clock)
 				t.Cleanup(func() {
 					cleanupPermsTables(t, s)
 					if test.upsertRepoPermissionsPageSize > 0 {
@@ -2106,7 +2118,8 @@
 // because permissions have been granted for those users.
 func testPermsStore_SetPendingPermissionsAfterGrant(db database.DB) func(*testing.T) {
 	return func(t *testing.T) {
-		s := perms(db, clock)
+		logger := logtest.Scoped(t)
+		s := perms(logger, db, clock)
 		defer cleanupPermsTables(t, s)
 
 		ctx := context.Background()
@@ -2162,7 +2175,8 @@
 
 func testPermsStore_DeleteAllUserPermissions(db database.DB) func(*testing.T) {
 	return func(t *testing.T) {
-		s := perms(db, clock)
+		logger := logtest.Scoped(t)
+		s := perms(logger, db, clock)
 		t.Cleanup(func() {
 			cleanupPermsTables(t, s)
 		})
@@ -2216,7 +2230,8 @@
 
 func testPermsStore_DeleteAllUserPendingPermissions(db database.DB) func(*testing.T) {
 	return func(t *testing.T) {
-		s := perms(db, clock)
+		logger := logtest.Scoped(t)
+		s := perms(logger, db, clock)
 		t.Cleanup(func() {
 			cleanupPermsTables(t, s)
 		})
@@ -2273,7 +2288,8 @@
 
 func testPermsStore_DatabaseDeadlocks(db database.DB) func(*testing.T) {
 	return func(t *testing.T) {
-		s := perms(db, time.Now)
+		logger := logtest.Scoped(t)
+		s := perms(logger, db, time.Now)
 		t.Cleanup(func() {
 			cleanupPermsTables(t, s)
 		})
@@ -2380,7 +2396,8 @@
 
 func testPermsStore_GetUserIDsByExternalAccounts(db database.DB) func(*testing.T) {
 	return func(t *testing.T) {
-		s := perms(db, time.Now)
+		logger := logtest.Scoped(t)
+		s := perms(logger, db, time.Now)
 		t.Cleanup(func() {
 			cleanupUsersTable(t, s)
 		})
@@ -2442,7 +2459,8 @@
 
 func testPermsStore_UserIDsWithOutdatedPerms(db database.DB) func(*testing.T) {
 	return func(t *testing.T) {
-		s := perms(db, time.Now)
+		logger := logtest.Scoped(t)
+		s := perms(logger, db, time.Now)
 		ctx := context.Background()
 		t.Cleanup(func() {
 			cleanupUsersTable(t, s)
@@ -2552,7 +2570,8 @@
 
 func testPermsStore_UserIDsWithNoPerms(db database.DB) func(*testing.T) {
 	return func(t *testing.T) {
-		s := perms(db, time.Now)
+		logger := logtest.Scoped(t)
+		s := perms(logger, db, time.Now)
 		t.Cleanup(func() {
 			cleanupUsersTable(t, s)
 			cleanupPermsTables(t, s)
@@ -2620,7 +2639,8 @@
 
 func testPermsStore_RepoIDsWithNoPerms(db database.DB) func(*testing.T) {
 	return func(t *testing.T) {
-		s := perms(db, time.Now)
+		logger := logtest.Scoped(t)
+		s := perms(logger, db, time.Now)
 		t.Cleanup(func() {
 			cleanupReposTable(t, s)
 			cleanupPermsTables(t, s)
@@ -2692,7 +2712,8 @@
 
 func testPermsStore_UserIDsWithOldestPerms(db database.DB) func(*testing.T) {
 	return func(t *testing.T) {
-		s := perms(db, clock)
+		logger := logtest.Scoped(t)
+		s := perms(logger, db, clock)
 		ctx := context.Background()
 		t.Cleanup(func() {
 			cleanupPermsTables(t, s)
@@ -2796,7 +2817,8 @@
 
 func testPermsStore_ReposIDsWithOldestPerms(db database.DB) func(*testing.T) {
 	return func(t *testing.T) {
-		s := perms(db, clock)
+		logger := logtest.Scoped(t)
+		s := perms(logger, db, clock)
 		ctx := context.Background()
 		t.Cleanup(func() {
 			cleanupPermsTables(t, s)
@@ -2917,12 +2939,8 @@
 
 func testPermsStore_UserIsMemberOfOrgHasCodeHostConnection(db database.DB) func(*testing.T) {
 	return func(t *testing.T) {
-<<<<<<< HEAD
 		logger := logtest.Scoped(t)
-		db := database.NewDB(logger, db)
-=======
->>>>>>> 7f1aa182
-		s := perms(db, clock)
+		s := perms(logger, db, clock)
 		ctx := context.Background()
 		t.Cleanup(func() {
 			if t.Failed() {
@@ -3004,7 +3022,8 @@
 
 func testPermsStore_MapUsers(db database.DB) func(*testing.T) {
 	return func(t *testing.T) {
-		s := perms(db, clock)
+		logger := logtest.Scoped(t)
+		s := perms(logger, db, clock)
 		ctx := context.Background()
 		t.Cleanup(func() {
 			if t.Failed() {
@@ -3068,7 +3087,8 @@
 
 func testPermsStore_Metrics(db database.DB) func(*testing.T) {
 	return func(t *testing.T) {
-		s := perms(db, clock)
+		logger := logtest.Scoped(t)
+		s := perms(logger, db, clock)
 
 		ctx := context.Background()
 		t.Cleanup(func() {
@@ -3155,7 +3175,8 @@
 
 func setupTestPerms(t *testing.T, db database.DB, clock func() time.Time) *permsStore {
 	t.Helper()
-	s := perms(db, clock)
+	logger := logtest.Scoped(t)
+	s := perms(logger, db, clock)
 	t.Cleanup(func() {
 		cleanupPermsTables(t, s)
 	})
