package main

import (
	"context"
	"fmt"
	"os"
	"time"

	"github.com/inconshreveable/log15"
	"github.com/opentracing/opentracing-go"
	"github.com/prometheus/client_golang/prometheus"

	"github.com/sourcegraph/log"

	"github.com/sourcegraph/sourcegraph/enterprise/cmd/executor/internal/apiclient"
	"github.com/sourcegraph/sourcegraph/enterprise/cmd/executor/internal/ignite"
	"github.com/sourcegraph/sourcegraph/enterprise/cmd/executor/internal/janitor"
	"github.com/sourcegraph/sourcegraph/enterprise/cmd/executor/internal/worker"
	"github.com/sourcegraph/sourcegraph/internal/debugserver"
	"github.com/sourcegraph/sourcegraph/internal/env"
	"github.com/sourcegraph/sourcegraph/internal/goroutine"
	"github.com/sourcegraph/sourcegraph/internal/hostname"
	"github.com/sourcegraph/sourcegraph/internal/logging"
	"github.com/sourcegraph/sourcegraph/internal/observation"
	"github.com/sourcegraph/sourcegraph/internal/trace"
	"github.com/sourcegraph/sourcegraph/internal/version"
	"github.com/sourcegraph/sourcegraph/internal/workerutil"
<<<<<<< HEAD
=======

	// This import is required to force a binary hash change when the src-cli version is bumped.
	_ "github.com/sourcegraph/sourcegraph/internal/src-cli"
>>>>>>> 67174ed5
)

func main() {
	config := &Config{}
	config.Load()

	env.Lock()
	env.HandleHelpFlag()

	logging.Init()
	liblog := log.Init(log.Resource{
		Name:       env.MyName,
		Version:    version.Version(),
		InstanceID: hostname.Get(),
	})
<<<<<<< HEAD
	defer syncLogs.Sync()
=======
	defer liblog.Sync()
>>>>>>> 67174ed5
	trace.Init()

	logger := log.Scoped("executor", "the executor service polls the public frontend API for work to perform")

	if err := config.Validate(); err != nil {
		logger.Error("failed to read config", log.Error(err))
		os.Exit(1)
	}

	// Initialize tracing/metrics
	observationContext := &observation.Context{
		Logger:     log.Scoped("service", "executor service"),
		Tracer:     &trace.Tracer{Tracer: opentracing.GlobalTracer()},
		Registerer: prometheus.DefaultRegisterer,
	}

	// Ready immediately
	ready := make(chan struct{})
	close(ready)
	go debugserver.NewServerRoutine(ready).Start()

	// Determine telemetry data.
	telemetryOptions := func() apiclient.TelemetryOptions {
		// Run for at most 5s to get telemetry options.
		ctx, cancel := context.WithTimeout(context.Background(), 5*time.Second)
		defer cancel()

		return apiclient.NewTelemetryOptions(ctx)
	}()
	logger.Info("Telemetry information gathered", log.String("info", fmt.Sprintf("%+v", telemetryOptions)))

	nameSet := janitor.NewNameSet()
	ctx, cancel := context.WithCancel(context.Background())
	worker, canceler := worker.NewWorker(nameSet, config.APIWorkerOptions(telemetryOptions), observationContext)

	routines := []goroutine.BackgroundRoutine{
		worker,
		canceler,
	}
	if config.UseFirecracker {
		routines = append(routines, janitor.NewOrphanedVMJanitor(
			config.VMPrefix,
			nameSet,
			config.CleanupTaskInterval,
			janitor.NewMetrics(observationContext),
		))

		mustRegisterVMCountMetric(observationContext, config.VMPrefix)
	}

	go func() {
		// Block until the worker has exited. The executor worker is unique
		// in that we want a maximum runtime and/or number of jobs to be
		// executed by a single instance, after which the service should shut
		// down without error.
		worker.Wait()

		// Once the worker has finished its current set of jobs and stops
		// the dequeue loop, we want to finish off the rest of the sibling
		// routines so that the service can shut down.
		cancel()
	}()

	goroutine.MonitorBackgroundRoutines(ctx, routines...)
}

func makeWorkerMetrics(queueName string) workerutil.WorkerMetrics {
	observationContext := &observation.Context{
		Logger:     log.Scoped("executor_processor", "executor worker processor"),
		Tracer:     &trace.Tracer{Tracer: opentracing.GlobalTracer()},
		Registerer: prometheus.DefaultRegisterer,
	}

	return workerutil.NewMetrics(observationContext, "executor_processor",
		// derived from historic data, ideally we will use spare high-res histograms once they're a reality
		// 										 30s 1m	 2.5m 5m   7.5m 10m  15m  20m	30m	  45m	1hr
		workerutil.WithDurationBuckets([]float64{30, 60, 150, 300, 450, 600, 900, 1200, 1800, 2700, 3600}),
		workerutil.WithLabels(map[string]string{
			"queue": queueName,
		}),
	)
}

func mustRegisterVMCountMetric(observationContext *observation.Context, prefix string) {
	observationContext.Registerer.MustRegister(prometheus.NewGaugeFunc(prometheus.GaugeOpts{
		Name: "src_executor_vms_total",
		Help: "Total number of running VMs.",
	}, func() float64 {
		runningVMsByName, err := ignite.ActiveVMsByName(context.Background(), prefix, false)
		if err != nil {
			log15.Error("Failed to determine number of running VMs", "error", err)
		}

		return float64(len(runningVMsByName))
	}))
}<|MERGE_RESOLUTION|>--- conflicted
+++ resolved
@@ -25,12 +25,9 @@
 	"github.com/sourcegraph/sourcegraph/internal/trace"
 	"github.com/sourcegraph/sourcegraph/internal/version"
 	"github.com/sourcegraph/sourcegraph/internal/workerutil"
-<<<<<<< HEAD
-=======
 
 	// This import is required to force a binary hash change when the src-cli version is bumped.
 	_ "github.com/sourcegraph/sourcegraph/internal/src-cli"
->>>>>>> 67174ed5
 )
 
 func main() {
@@ -46,11 +43,7 @@
 		Version:    version.Version(),
 		InstanceID: hostname.Get(),
 	})
-<<<<<<< HEAD
-	defer syncLogs.Sync()
-=======
 	defer liblog.Sync()
->>>>>>> 67174ed5
 	trace.Init()
 
 	logger := log.Scoped("executor", "the executor service polls the public frontend API for work to perform")
