package resolvers

import (
	"context"
	"testing"

	"github.com/sourcegraph/sourcegraph/cmd/frontend/graphqlbackend"
	"github.com/sourcegraph/sourcegraph/enterprise/cmd/frontend/internal/batches/resolvers/apitest"
	"github.com/sourcegraph/sourcegraph/enterprise/internal/licensing"
	"github.com/sourcegraph/sourcegraph/internal/actor"
	"github.com/sourcegraph/sourcegraph/lib/errors"
)

func TestEnterpriseLicenseHasFeature(t *testing.T) {
	r := &LicenseResolver{}
<<<<<<< HEAD
	schema, err := graphqlbackend.NewSchema(nil, nil, nil, nil, nil, nil, nil, r, nil, nil, nil, nil, nil)
=======
	schema, err := graphqlbackend.NewSchemaWithLicenseResolver(nil, r)
>>>>>>> 1352a759
	if err != nil {
		t.Fatal(err)
	}
	ctx := actor.WithInternalActor(context.Background())

	buildMock := func(allow ...licensing.Feature) func(feature licensing.Feature) error {
		return func(feature licensing.Feature) error {
			for _, allowed := range allow {
				if feature == allowed {
					return nil
				}
			}

			return licensing.NewFeatureNotActivatedError("feature not allowed")
		}
	}
	query := `query HasFeature($feature: String!) { enterpriseLicenseHasFeature(feature: $feature) }`

	for name, tc := range map[string]struct {
		feature string
		mock    func(feature licensing.Feature) error
		want    bool
		wantErr bool
	}{
		"real feature, enabled": {
			feature: string(licensing.FeatureBatchChanges),
			mock:    buildMock(licensing.FeatureBatchChanges),
			want:    true,
			wantErr: false,
		},
		"real feature, disabled": {
			feature: string(licensing.FeatureMonitoring),
			mock:    buildMock(licensing.FeatureBatchChanges),
			want:    false,
			wantErr: false,
		},
		"fake feature, enabled": {
			feature: "foo",
			mock:    buildMock("foo"),
			want:    true,
			wantErr: false,
		},
		"fake feature, disabled": {
			feature: "foo",
			mock:    buildMock("bar"),
			want:    false,
			wantErr: false,
		},
		"error from check": {
			feature: string(licensing.FeatureMonitoring),
			mock: func(feature licensing.Feature) error {
				return errors.New("this is a different error")
			},
			want:    false,
			wantErr: true,
		},
	} {
		t.Run(name, func(t *testing.T) {
			oldMock := licensing.MockCheckFeature
			licensing.MockCheckFeature = tc.mock
			defer func() {
				licensing.MockCheckFeature = oldMock
			}()

			var have struct{ EnterpriseLicenseHasFeature bool }
			if err := apitest.Exec(ctx, t, schema, map[string]any{
				"feature": tc.feature,
			}, &have, query); err != nil {
				if !tc.wantErr {
					t.Errorf("got error when no error was expected: %v", err)
				}
			} else if tc.wantErr {
				t.Error("did not get expected error")
			}

			if have.EnterpriseLicenseHasFeature != tc.want {
				t.Errorf("unexpected has feature response: have=%v want=%v", have, tc.want)
			}
		})
	}
}<|MERGE_RESOLUTION|>--- conflicted
+++ resolved
@@ -13,11 +13,7 @@
 
 func TestEnterpriseLicenseHasFeature(t *testing.T) {
 	r := &LicenseResolver{}
-<<<<<<< HEAD
-	schema, err := graphqlbackend.NewSchema(nil, nil, nil, nil, nil, nil, nil, r, nil, nil, nil, nil, nil)
-=======
 	schema, err := graphqlbackend.NewSchemaWithLicenseResolver(nil, r)
->>>>>>> 1352a759
 	if err != nil {
 		t.Fatal(err)
 	}
