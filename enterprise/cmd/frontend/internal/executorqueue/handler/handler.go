package handler

import (
	"context"
	"fmt"

	"github.com/cockroachdb/errors"
	"github.com/inconshreveable/log15"

	apiclient "github.com/sourcegraph/sourcegraph/enterprise/internal/executor"
	"github.com/sourcegraph/sourcegraph/internal/database"
	"github.com/sourcegraph/sourcegraph/internal/types"
	"github.com/sourcegraph/sourcegraph/internal/workerutil"
	"github.com/sourcegraph/sourcegraph/internal/workerutil/dbworker/store"
)

type handler struct {
	QueueOptions
	executorStore database.ExecutorStore
}

type QueueOptions struct {
	// Name signifies the type of work the queue serves to executors.
	Name string

	// Store is a required dbworker store store for each registered queue.
	Store store.Store

	// RecordTransformer is a required hook for each registered queue that transforms a generic
	// record from that queue into the job to be given to an executor.
	RecordTransformer func(ctx context.Context, record workerutil.Record) (apiclient.Job, error)

	// CanceledRecordsFetcher is an optional hook that can be provided to support cancelation.
	// If it is set, it will be invoked periodically and should return the IDs to be
	// canceled for the given executor.
	CanceledRecordsFetcher func(ctx context.Context, executorName string) (canceledIDs []int, err error)
}

func newHandler(executorStore database.ExecutorStore, queueOptions QueueOptions) *handler {
	return &handler{
		executorStore: executorStore,
		QueueOptions:  queueOptions,
	}
}

var ErrUnknownJob = errors.New("unknown job")

// dequeue selects a job record from the database and stashes metadata including
// the job record and the locking transaction. If no job is available for processing,
// a false-valued flag is returned.
func (h *handler) dequeue(ctx context.Context, executorName string) (_ apiclient.Job, dequeued bool, _ error) {
	// executorName is supposed to be unique.
	record, dequeued, err := h.Store.Dequeue(ctx, executorName, nil)
	if err != nil {
		return apiclient.Job{}, false, errors.Wrap(err, "dbworkerstore.Dequeue")
	}
	if !dequeued {
		return apiclient.Job{}, false, nil
	}

	job, err := h.RecordTransformer(ctx, record)
	if err != nil {
		if _, err := h.Store.MarkFailed(ctx, record.RecordID(), fmt.Sprintf("failed to transform record: %s", err), store.MarkFinalOptions{}); err != nil {
			log15.Error("Failed to mark record as failed", "recordID", record.RecordID(), "error", err)
		}

		return apiclient.Job{}, false, errors.Wrap(err, "RecordTransformer")
	}

	return job, true, nil
}

// addExecutionLogEntry calls AddExecutionLogEntry for the given job.
func (h *handler) addExecutionLogEntry(ctx context.Context, executorName string, jobID int, entry workerutil.ExecutionLogEntry) (entryID int, err error) {
	entryID, err = h.Store.AddExecutionLogEntry(ctx, jobID, entry, store.ExecutionLogEntryOptions{
		// We pass the WorkerHostname, so the store enforces the record to be owned by this executor. When
		// the previous executor didn't report heartbeats anymore, but is still alive and reporting logs,
		// both executors that ever got the job would be writing to the same record. This prevents it.
		WorkerHostname: executorName,
		// We pass state to enforce adding log entries is only possible while the record is still dequeued.
		State: "processing",
	})
	if err == store.ErrExecutionLogEntryNotUpdated {
		return 0, ErrUnknownJob
	}
	return entryID, errors.Wrap(err, "dbworkerstore.AddExecutionLogEntry")
}

// updateExecutionLogEntry calls UpdateExecutionLogEntry for the given job and entry.
func (h *handler) updateExecutionLogEntry(ctx context.Context, executorName string, jobID int, entryID int, entry workerutil.ExecutionLogEntry) error {
	err := h.Store.UpdateExecutionLogEntry(ctx, jobID, entryID, entry, store.ExecutionLogEntryOptions{
		// We pass the WorkerHostname, so the store enforces the record to be owned by this executor. When
		// the previous executor didn't report heartbeats anymore, but is still alive and reporting logs,
		// both executors that ever got the job would be writing to the same record. This prevents it.
		WorkerHostname: executorName,
		// We pass state to enforce adding log entries is only possible while the record is still dequeued.
		State: "processing",
	})
	if err == store.ErrExecutionLogEntryNotUpdated {
		return ErrUnknownJob
	}
	return errors.Wrap(err, "dbworkerstore.UpdateExecutionLogEntry")
}

// markComplete calls MarkComplete for the given job.
func (h *handler) markComplete(ctx context.Context, executorName string, jobID int) error {
	ok, err := h.Store.MarkComplete(ctx, jobID, store.MarkFinalOptions{
		// We pass the WorkerHostname, so the store enforces the record to be owned by this executor. When
		// the previous executor didn't report heartbeats anymore, but is still alive and reporting state,
		// both executors that ever got the job would be writing to the same record. This prevents it.
		WorkerHostname: executorName,
	})
	if err != nil {
		return errors.Wrap(err, "dbworkerstore.MarkComplete")
	}
	if !ok {
		return ErrUnknownJob
	}
	return nil
}

// markErrored calls MarkErrored for the given job.
func (h *handler) markErrored(ctx context.Context, executorName string, jobID int, errorMessage string) error {
	ok, err := h.Store.MarkErrored(ctx, jobID, errorMessage, store.MarkFinalOptions{
		// We pass the WorkerHostname, so the store enforces the record to be owned by this executor. When
		// the previous executor didn't report heartbeats anymore, but is still alive and reporting state,
		// both executors that ever got the job would be writing to the same record. This prevents it.
		WorkerHostname: executorName,
	})
	if err != nil {
		return errors.Wrap(err, "dbworkerstore.MarkErrored")
	}
	if !ok {
		return ErrUnknownJob
	}
	return nil
}

// markFailed calls MarkFailed for the given job.
func (h *handler) markFailed(ctx context.Context, executorName string, jobID int, errorMessage string) error {
	ok, err := h.Store.MarkFailed(ctx, jobID, errorMessage, store.MarkFinalOptions{
		// We pass the WorkerHostname, so the store enforces the record to be owned by this executor. When
		// the previous executor didn't report heartbeats anymore, but is still alive and reporting state,
		// both executors that ever got the job would be writing to the same record. This prevents it.
		WorkerHostname: executorName,
	})
	if err != nil {
		return errors.Wrap(err, "dbworkerstore.MarkFailed")
	}
	if !ok {
		return ErrUnknownJob
	}
	return nil
}

// heartbeat calls Heartbeat for the given jobs.
func (h *handler) heartbeat(ctx context.Context, executor types.Executor, ids []int) (knownIDs []int, err error) {
	// Write this heartbeat to the database so that we can populate the UI with recent executor activity.
<<<<<<< HEAD
	if err := h.executorStore.Heartbeat(ctx, executor); err != nil {
		return nil, err
	}

	return h.Store.Heartbeat(ctx, ids, store.HeartbeatOptions{
=======
	if err := h.executorStore.UpsertHeartbeat(ctx, executor); err != nil {
		log15.Error("Failed to upsert executor heartbeat", "err", err)
	}

	knownIDs, err = h.Store.Heartbeat(ctx, ids, store.HeartbeatOptions{
>>>>>>> e2369d45
		// We pass the WorkerHostname, so the store enforces the record to be owned by this executor. When
		// the previous executor didn't report heartbeats anymore, but is still alive and reporting state,
		// both executors that ever got the job would be writing to the same record. This prevents it.
		WorkerHostname: executor.Hostname,
	})
	return knownIDs, errors.Wrap(err, "dbworkerstore.UpsertHeartbeat")
}

// canceled reaches to the queueOptions.FetchCanceled to determine jobs that need
// to be canceled.
func (h *handler) canceled(ctx context.Context, executorName string) (knownIDs []int, err error) {
	if h.CanceledRecordsFetcher == nil {
		return nil, nil
	}

	knownIDs, err = h.CanceledRecordsFetcher(ctx, executorName)
	return knownIDs, errors.Wrap(err, "CanceledRecordsFetcher")
}<|MERGE_RESOLUTION|>--- conflicted
+++ resolved
@@ -156,19 +156,11 @@
 // heartbeat calls Heartbeat for the given jobs.
 func (h *handler) heartbeat(ctx context.Context, executor types.Executor, ids []int) (knownIDs []int, err error) {
 	// Write this heartbeat to the database so that we can populate the UI with recent executor activity.
-<<<<<<< HEAD
-	if err := h.executorStore.Heartbeat(ctx, executor); err != nil {
-		return nil, err
-	}
-
-	return h.Store.Heartbeat(ctx, ids, store.HeartbeatOptions{
-=======
 	if err := h.executorStore.UpsertHeartbeat(ctx, executor); err != nil {
 		log15.Error("Failed to upsert executor heartbeat", "err", err)
 	}
 
 	knownIDs, err = h.Store.Heartbeat(ctx, ids, store.HeartbeatOptions{
->>>>>>> e2369d45
 		// We pass the WorkerHostname, so the store enforces the record to be owned by this executor. When
 		// the previous executor didn't report heartbeats anymore, but is still alive and reporting state,
 		// both executors that ever got the job would be writing to the same record. This prevents it.
