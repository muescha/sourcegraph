package resolvers

import (
	"context"
	"fmt"
	"strings"
	"testing"

	"github.com/google/go-cmp/cmp"
	"github.com/graph-gophers/graphql-go"

	"github.com/sourcegraph/log/logtest"

	"github.com/sourcegraph/sourcegraph/cmd/frontend/graphqlbackend"
	"github.com/sourcegraph/sourcegraph/enterprise/cmd/frontend/internal/batches/resolvers/apitest"
	notebooksapitest "github.com/sourcegraph/sourcegraph/enterprise/cmd/frontend/internal/notebooks/resolvers/apitest"
	"github.com/sourcegraph/sourcegraph/enterprise/internal/notebooks"
	"github.com/sourcegraph/sourcegraph/internal/actor"
	"github.com/sourcegraph/sourcegraph/internal/database"
	"github.com/sourcegraph/sourcegraph/internal/database/dbtest"
	"github.com/sourcegraph/sourcegraph/internal/types"
	"github.com/sourcegraph/sourcegraph/lib/errors"
)

const notebookFields = `
	id
	title
	creator {
		username
	}
	updater {
		username
	}
	createdAt
	updatedAt
	public
	viewerCanManage
	viewerHasStarred
	blocks {
		... on MarkdownBlock {
			__typename
			id
			markdownInput
		}
		... on QueryBlock {
			__typename
			id
			queryInput
		}
		... on FileBlock {
			__typename
			id
			fileInput {
				repositoryName
				filePath
				revision
				lineRange {
					startLine
					endLine
				}
			}
		}
		... on SymbolBlock {
			__typename
			id
			symbolInput {
				repositoryName
				filePath
				revision
				lineContext
				symbolName
				symbolContainerName
				symbolKind
			}
		}
		... on ComputeBlock {
			__typename
			id
			computeInput
		}
	}
`

var queryNotebook = fmt.Sprintf(`
query Notebook($id: ID!) {
	node(id: $id) {
		... on Notebook {
			%s
		}
	}
}
`, notebookFields)

var listNotebooksQuery = fmt.Sprintf(`
query Notebooks($first: Int!, $after: String, $orderBy: NotebooksOrderBy, $descending: Boolean, $starredByUserID: ID, $creatorUserID: ID, $namespace: ID, $query: String) {
	notebooks(first: $first, after: $after, orderBy: $orderBy, descending: $descending, starredByUserID: $starredByUserID, creatorUserID: $creatorUserID, namespace: $namespace, query: $query) {
		nodes {
			%s
	  	}
	  	totalCount
		pageInfo {
			endCursor
			hasNextPage
	  	}
	}
}
`, notebookFields)

var createNotebookMutation = fmt.Sprintf(`
mutation CreateNotebook($notebook: NotebookInput!) {
	createNotebook(notebook: $notebook) {
		%s
	}
}
`, notebookFields)

var updateNotebookMutation = fmt.Sprintf(`
mutation UpdateNotebook($id: ID!, $notebook: NotebookInput!) {
	updateNotebook(id: $id, notebook: $notebook) {
		%s
	}
}
`, notebookFields)

const deleteNotebookMutation = `
mutation DeleteNotebook($id: ID!) {
	deleteNotebook(id: $id) {
		alwaysNil
	}
}
`

func notebookFixture(creatorID int32, namespaceUserID int32, namespaceOrgID int32, public bool) *notebooks.Notebook {
	revision := "deadbeef"
	blocks := notebooks.NotebookBlocks{
		{ID: "1", Type: notebooks.NotebookQueryBlockType, QueryInput: &notebooks.NotebookQueryBlockInput{Text: "repo:a b"}},
		{ID: "2", Type: notebooks.NotebookMarkdownBlockType, MarkdownInput: &notebooks.NotebookMarkdownBlockInput{Text: "# Title"}},
		{ID: "3", Type: notebooks.NotebookFileBlockType, FileInput: &notebooks.NotebookFileBlockInput{
			RepositoryName: "github.com/sourcegraph/sourcegraph",
			FilePath:       "client/web/file.tsx",
			Revision:       &revision,
			LineRange:      &notebooks.LineRange{StartLine: 10, EndLine: 12},
		}},
		{ID: "4", Type: notebooks.NotebookSymbolBlockType, SymbolInput: &notebooks.NotebookSymbolBlockInput{
			RepositoryName:      "github.com/sourcegraph/sourcegraph",
			FilePath:            "client/web/file.tsx",
			Revision:            &revision,
			LineContext:         1,
			SymbolName:          "function",
			SymbolContainerName: "container",
			SymbolKind:          "FUNCTION",
		}},
		{ID: "5", Type: notebooks.NotebookComputeBlockType, ComputeInput: &notebooks.NotebookComputeBlockInput{
			Value: "github.com/sourcegraph/sourcegraph"},
		},
	}
	return &notebooks.Notebook{Title: "Notebook Title", Blocks: blocks, Public: public, CreatorUserID: creatorID, UpdaterUserID: creatorID, NamespaceUserID: namespaceUserID, NamespaceOrgID: namespaceOrgID}
}

func userNotebookFixture(userID int32, public bool) *notebooks.Notebook {
	return notebookFixture(userID, userID, 0, public)
}

func orgNotebookFixture(creatorID int32, orgID int32, public bool) *notebooks.Notebook {
	return notebookFixture(creatorID, 0, orgID, public)
}

func compareNotebookAPIResponses(t *testing.T, wantNotebookResponse notebooksapitest.Notebook, gotNotebookResponse notebooksapitest.Notebook, ignoreIDAndTimestamps bool) {
	t.Helper()
	if ignoreIDAndTimestamps {
		// Ignore ID and timestamps for easier comparison
		wantNotebookResponse.ID = gotNotebookResponse.ID
		wantNotebookResponse.CreatedAt = gotNotebookResponse.CreatedAt
		wantNotebookResponse.UpdatedAt = gotNotebookResponse.UpdatedAt
	}

	if diff := cmp.Diff(wantNotebookResponse, gotNotebookResponse); diff != "" {
		t.Fatalf("wrong notebook response (-want +got):\n%s", diff)
	}
}

func TestSingleNotebookCRUD(t *testing.T) {
	logger := logtest.Scoped(t)
	internalCtx := actor.WithInternalActor(context.Background())
<<<<<<< HEAD
	testdb := database.NewDB(logger, dbtest.NewDB(logger, t))
	db := database.NewDB(logger, testdb)
=======
	db := database.NewDB(dbtest.NewDB(t))
>>>>>>> 7f1aa182
	u := db.Users()
	o := db.Orgs()
	om := db.OrgMembers()

	user1, err := u.Create(internalCtx, database.NewUser{Username: "u1", Password: "p"})
	if err != nil {
		t.Fatalf("Expected no error, got %s", err)
	}

	user2, err := u.Create(internalCtx, database.NewUser{Username: "u2", Password: "p"})
	if err != nil {
		t.Fatalf("Expected no error, got %s", err)
	}

	displayName := "My Org"
	org, err := o.Create(internalCtx, "myorg", &displayName)
	if err != nil {
		t.Fatalf("Expected no error, got %s", err)
	}
	_, err = om.Create(internalCtx, org.ID, user1.ID)
	if err != nil {
		t.Fatalf("Expected no error, got %s", err)
	}

	schema, err := graphqlbackend.NewSchema(db, nil, nil, nil, nil, nil, nil, nil, nil, nil, NewResolver(db), nil)
	if err != nil {
		t.Fatal(err)
	}

	testGetNotebook(t, db, schema, user1)
	testCreateNotebook(t, schema, user1, user2, org)
	testUpdateNotebook(t, db, schema, user1, user2, org)
	testDeleteNotebook(t, db, schema, user1, user2, org)
}

func testGetNotebook(t *testing.T, db database.DB, schema *graphql.Schema, user *types.User) {
	ctx := actor.WithInternalActor(context.Background())
	n := notebooks.Notebooks(db)

	createdNotebook, err := n.CreateNotebook(ctx, userNotebookFixture(user.ID, true))
	if err != nil {
		t.Fatal(err)
	}

	notebookGQLID := marshalNotebookID(createdNotebook.ID)
	input := map[string]any{"id": notebookGQLID}
	var response struct{ Node notebooksapitest.Notebook }
	apitest.MustExec(actor.WithActor(context.Background(), actor.FromUser(user.ID)), t, schema, input, &response, queryNotebook)

	wantNotebookResponse := notebooksapitest.NotebookToAPIResponse(createdNotebook, notebookGQLID, user.Username, user.Username, true)
	compareNotebookAPIResponses(t, wantNotebookResponse, response.Node, false)
}

func testCreateNotebook(t *testing.T, schema *graphql.Schema, user1 *types.User, user2 *types.User, org *types.Org) {
	tests := []struct {
		name            string
		namespaceUserID int32
		namespaceOrgID  int32
		creator         *types.User
		wantErr         string
	}{
		{
			name:            "user can create a notebook in their namespace",
			namespaceUserID: user1.ID,
			creator:         user1,
		},
		{
			name:           "user can create a notebook in org namespace",
			namespaceOrgID: org.ID,
			creator:        user1,
		},
		{
			name:            "user2 cannot create a notebook in user1 namespace",
			namespaceUserID: user1.ID,
			creator:         user2,
			wantErr:         "user does not match the notebook user namespace",
		},
		{
			name:           "user2 cannot create a notebook in org namespace",
			namespaceOrgID: org.ID,
			creator:        user2,
			wantErr:        "user is not a member of the notebook organization namespace",
		},
	}

	for _, tt := range tests {
		t.Run(tt.name, func(t *testing.T) {
			notebook := notebookFixture(tt.creator.ID, tt.namespaceUserID, tt.namespaceOrgID, true)
			input := map[string]any{"notebook": notebooksapitest.NotebookToAPIInput(notebook)}
			var response struct{ CreateNotebook notebooksapitest.Notebook }
			gotErrors := apitest.Exec(actor.WithActor(context.Background(), actor.FromUser(tt.creator.ID)), t, schema, input, &response, createNotebookMutation)

			if tt.wantErr != "" && len(gotErrors) == 0 {
				t.Fatal("expected error, got none")
			}

			if tt.wantErr != "" && !strings.Contains(gotErrors[0].Message, tt.wantErr) {
				t.Fatalf("expected error containing '%s', got '%s'", tt.wantErr, gotErrors[0].Message)
			}

			if tt.wantErr == "" {
				wantNotebookResponse := notebooksapitest.NotebookToAPIResponse(notebook, marshalNotebookID(notebook.ID), tt.creator.Username, tt.creator.Username, true)
				compareNotebookAPIResponses(t, wantNotebookResponse, response.CreateNotebook, true)
			}
		})
	}
}

func testUpdateNotebook(t *testing.T, db database.DB, schema *graphql.Schema, user1 *types.User, user2 *types.User, org *types.Org) {
	internalCtx := actor.WithInternalActor(context.Background())
	n := notebooks.Notebooks(db)

	tests := []struct {
		name                   string
		publicNotebook         bool
		creator                *types.User
		updater                *types.User
		namespaceUserID        int32
		namespaceOrgID         int32
		updatedNamespaceUserID int32
		updatedNamespaceOrgID  int32
		wantErr                string
	}{
		{
			name:            "user can update their own public notebook",
			publicNotebook:  true,
			creator:         user1,
			updater:         user1,
			namespaceUserID: user1.ID,
		},
		{
			name:            "user can update their own private notebook",
			publicNotebook:  false,
			creator:         user1,
			updater:         user1,
			namespaceUserID: user1.ID,
		},
		{
			name:           "user1 can update org public notebook",
			publicNotebook: true,
			creator:        user1,
			updater:        user1,
			namespaceOrgID: org.ID,
		},
		{
			name:           "user1 can update org private notebook",
			publicNotebook: false,
			creator:        user1,
			updater:        user1,
			namespaceOrgID: org.ID,
		},
		{
			name:            "user cannot update other users public notebooks",
			publicNotebook:  true,
			creator:         user1,
			updater:         user2,
			namespaceUserID: user1.ID,
			wantErr:         "user does not match the notebook user namespace",
		},
		{
			name:            "user cannot update other users private notebooks",
			publicNotebook:  false,
			creator:         user1,
			updater:         user2,
			namespaceUserID: user1.ID,
			wantErr:         "notebook not found",
		},
		{
			name:           "user2 cannot update org public notebook",
			publicNotebook: true,
			creator:        user1,
			updater:        user2,
			namespaceOrgID: org.ID,
			wantErr:        "user is not a member of the notebook organization namespace",
		},
		{
			name:           "user2 cannot update org private notebook",
			publicNotebook: false,
			creator:        user1,
			updater:        user2,
			namespaceOrgID: org.ID,
			wantErr:        "notebook not found",
		},
		{
			name:                  "change notebook user namespace to org namespace",
			publicNotebook:        true,
			creator:               user1,
			updater:               user1,
			namespaceUserID:       user1.ID,
			updatedNamespaceOrgID: org.ID,
		},
		{
			name:                   "change notebook org namespace to user namespace",
			publicNotebook:         true,
			creator:                user1,
			updater:                user1,
			namespaceOrgID:         org.ID,
			updatedNamespaceUserID: user1.ID,
		},
	}

	for _, tt := range tests {
		t.Run(tt.name, func(t *testing.T) {
			createdNotebook, err := n.CreateNotebook(internalCtx, notebookFixture(tt.creator.ID, tt.namespaceUserID, tt.namespaceOrgID, tt.publicNotebook))
			if err != nil {
				t.Fatal(err)
			}

			updatedNotebook := createdNotebook
			updatedNotebook.Title = "Updated Title"
			updatedNotebook.Public = !createdNotebook.Public
			updatedNotebook.Blocks = createdNotebook.Blocks[:1]
			if tt.updatedNamespaceUserID != 0 || tt.updatedNamespaceOrgID != 0 {
				updatedNotebook.NamespaceUserID = tt.updatedNamespaceUserID
				updatedNotebook.NamespaceOrgID = tt.updatedNamespaceOrgID
			}

			input := map[string]any{"id": marshalNotebookID(createdNotebook.ID), "notebook": notebooksapitest.NotebookToAPIInput(updatedNotebook)}
			var response struct{ UpdateNotebook notebooksapitest.Notebook }
			gotErrors := apitest.Exec(actor.WithActor(context.Background(), actor.FromUser(tt.updater.ID)), t, schema, input, &response, updateNotebookMutation)

			if tt.wantErr != "" && len(gotErrors) == 0 {
				t.Fatal("expected error, got none")
			}

			if tt.wantErr != "" && !strings.Contains(gotErrors[0].Message, tt.wantErr) {
				t.Fatalf("expected error containing '%s', got '%s'", tt.wantErr, gotErrors[0].Message)
			}

			if tt.wantErr == "" {
				wantNotebookResponse := notebooksapitest.NotebookToAPIResponse(updatedNotebook, marshalNotebookID(updatedNotebook.ID), tt.creator.Username, tt.updater.Username, tt.creator.ID == tt.updater.ID)
				compareNotebookAPIResponses(t, wantNotebookResponse, response.UpdateNotebook, true)
			}
		})
	}
}

func testDeleteNotebook(t *testing.T, db database.DB, schema *graphql.Schema, user1 *types.User, user2 *types.User, org *types.Org) {
	internalCtx := actor.WithInternalActor(context.Background())
	n := notebooks.Notebooks(db)

	tests := []struct {
		name            string
		publicNotebook  bool
		creatorID       int32
		namespaceUserID int32
		namespaceOrgID  int32
		deleterID       int32
		wantErr         string
	}{
		{
			name:            "user can delete their own public notebook",
			publicNotebook:  true,
			creatorID:       user1.ID,
			namespaceUserID: user1.ID,
			deleterID:       user1.ID,
		},
		{
			name:            "user can delete their own private notebook",
			publicNotebook:  false,
			creatorID:       user1.ID,
			namespaceUserID: user1.ID,
			deleterID:       user1.ID,
		},
		{
			name:           "user1 can delete org public notebook",
			publicNotebook: true,
			creatorID:      user1.ID,
			namespaceOrgID: org.ID,
			deleterID:      user1.ID,
		},
		{
			name:           "user1 can delete org private notebook",
			publicNotebook: false,
			creatorID:      user1.ID,
			namespaceOrgID: org.ID,
			deleterID:      user1.ID,
		},
		{
			name:            "user2 cannot delete other user1 public notebook",
			publicNotebook:  true,
			creatorID:       user1.ID,
			namespaceUserID: user1.ID,
			deleterID:       user2.ID,
			wantErr:         "user does not match the notebook user namespace",
		},
		{
			name:            "user2 cannot delete other user1 private notebook",
			publicNotebook:  false,
			creatorID:       user1.ID,
			namespaceUserID: user1.ID,
			deleterID:       user2.ID,
			wantErr:         "notebook not found",
		},
		{
			name:           "user2 cannot delete org public notebook",
			publicNotebook: true,
			creatorID:      user1.ID,
			namespaceOrgID: org.ID,
			deleterID:      user2.ID,
			wantErr:        "user is not a member of the notebook organization namespace",
		},
		{
			name:           "user2 cannot delete org private notebook",
			publicNotebook: false,
			creatorID:      user1.ID,
			namespaceOrgID: org.ID,
			deleterID:      user2.ID,
			wantErr:        "notebook not found",
		},
	}

	for _, tt := range tests {
		t.Run(tt.name, func(t *testing.T) {
			createdNotebook, err := n.CreateNotebook(internalCtx, notebookFixture(tt.creatorID, tt.namespaceUserID, tt.namespaceOrgID, tt.publicNotebook))
			if err != nil {
				t.Fatal(err)
			}

			input := map[string]any{"id": marshalNotebookID(createdNotebook.ID)}
			var response struct{}
			gotErrors := apitest.Exec(actor.WithActor(context.Background(), actor.FromUser(tt.deleterID)), t, schema, input, &response, deleteNotebookMutation)

			if tt.wantErr != "" && len(gotErrors) == 0 {
				t.Fatal("expected error, got none")
			}

			if tt.wantErr != "" && !strings.Contains(gotErrors[0].Message, tt.wantErr) {
				t.Fatalf("expected error containing '%s', got '%s'", tt.wantErr, gotErrors[0].Message)
			}

			_, err = n.GetNotebook(actor.WithActor(context.Background(), actor.FromUser(tt.creatorID)), createdNotebook.ID)
			if tt.wantErr == "" && !errors.Is(err, notebooks.ErrNotebookNotFound) {
				t.Fatal("expected to not find a deleted notebook")
			}
		})
	}
}

func createNotebooks(t *testing.T, db database.DB, notebooksToCreate []*notebooks.Notebook) []*notebooks.Notebook {
	t.Helper()
	n := notebooks.Notebooks(db)
	internalCtx := actor.WithInternalActor(context.Background())
	createdNotebooks := make([]*notebooks.Notebook, 0, len(notebooksToCreate))
	for _, notebook := range notebooksToCreate {
		createdNotebook, err := n.CreateNotebook(internalCtx, notebook)
		if err != nil {
			t.Fatal(err)
		}
		createdNotebooks = append(createdNotebooks, createdNotebook)
	}
	return createdNotebooks
}

func createNotebookStars(t *testing.T, db database.DB, notebookID int64, userIDs ...int32) {
	t.Helper()
	n := notebooks.Notebooks(db)
	internalCtx := actor.WithInternalActor(context.Background())
	for _, userID := range userIDs {
		_, err := n.CreateNotebookStar(internalCtx, notebookID, userID)
		if err != nil {
			t.Fatal(err)
		}
	}
}

func TestListNotebooks(t *testing.T) {
	logger := logtest.Scoped(t)
	db := database.NewDB(logger, dbtest.NewDB(logger, t))
	internalCtx := actor.WithInternalActor(context.Background())
	u := db.Users()
	o := db.Orgs()
	om := db.OrgMembers()

	user1, err := u.Create(internalCtx, database.NewUser{Username: "u1", Password: "p"})
	if err != nil {
		t.Fatalf("Expected no error, got %s", err)
	}

	user2, err := u.Create(internalCtx, database.NewUser{Username: "u2", Password: "p"})
	if err != nil {
		t.Fatalf("Expected no error, got %s", err)
	}

	displayName := "My Org"
	org, err := o.Create(internalCtx, "myorg", &displayName)
	if err != nil {
		t.Fatalf("Expected no error, got %s", err)
	}
	_, err = om.Create(internalCtx, org.ID, user1.ID)
	if err != nil {
		t.Fatalf("Expected no error, got %s", err)
	}

	idToUsername := map[int32]string{user1.ID: user1.Username, user2.ID: user2.Username}

	n1 := userNotebookFixture(user1.ID, true)
	n1.Blocks = notebooks.NotebookBlocks{{ID: "1", Type: notebooks.NotebookMarkdownBlockType, MarkdownInput: &notebooks.NotebookMarkdownBlockInput{Text: "# A special title"}}}

	createdNotebooks := createNotebooks(t, db, []*notebooks.Notebook{
		n1,
		userNotebookFixture(user1.ID, false),
		userNotebookFixture(user2.ID, true),
		orgNotebookFixture(user1.ID, org.ID, false),
		orgNotebookFixture(user1.ID, org.ID, true),
	})
	createNotebookStars(t, db, createdNotebooks[0].ID, user1.ID)
	createNotebookStars(t, db, createdNotebooks[2].ID, user1.ID, user2.ID)

	getNotebooks := func(indices ...int) []*notebooks.Notebook {
		ids := make([]*notebooks.Notebook, 0, len(indices))
		for _, idx := range indices {
			ids = append(ids, createdNotebooks[idx])
		}
		return ids
	}

<<<<<<< HEAD
	database := database.NewDB(logger, db)
	schema, err := graphqlbackend.NewSchema(database, nil, nil, nil, nil, nil, nil, nil, nil, nil, NewResolver(database), nil)
=======
	schema, err := graphqlbackend.NewSchema(db, nil, nil, nil, nil, nil, nil, nil, nil, nil, NewResolver(db), nil)
>>>>>>> 7f1aa182
	if err != nil {
		t.Fatal(err)
	}

	tests := []struct {
		name          string
		viewerID      int32
		args          map[string]any
		wantCount     int32
		wantNotebooks []*notebooks.Notebook
	}{
		{
			name:          "list all available notebooks",
			viewerID:      user1.ID,
			args:          map[string]any{"first": 3, "orderBy": graphqlbackend.NotebookOrderByCreatedAt, "descending": false},
			wantNotebooks: getNotebooks(0, 1, 2),
			wantCount:     5,
		},
		{
			name:          "list second page of available notebooks",
			viewerID:      user1.ID,
			args:          map[string]any{"first": 2, "after": marshalNotebookCursor(1), "orderBy": graphqlbackend.NotebookOrderByCreatedAt, "descending": false},
			wantNotebooks: getNotebooks(1, 2),
			wantCount:     5,
		},
		{
			name:          "query by block contents",
			viewerID:      user1.ID,
			args:          map[string]any{"first": 3, "query": "special", "orderBy": graphqlbackend.NotebookOrderByCreatedAt, "descending": false},
			wantNotebooks: getNotebooks(0),
			wantCount:     1,
		},
		{
			name:          "filter by creator",
			viewerID:      user1.ID,
			args:          map[string]any{"first": 3, "creatorUserID": graphqlbackend.MarshalUserID(user2.ID), "orderBy": graphqlbackend.NotebookOrderByCreatedAt, "descending": false},
			wantNotebooks: getNotebooks(2),
			wantCount:     1,
		},
		{
			name:          "filter by user namespace",
			viewerID:      user1.ID,
			args:          map[string]any{"first": 3, "namespace": graphqlbackend.MarshalUserID(user1.ID), "orderBy": graphqlbackend.NotebookOrderByCreatedAt, "descending": false},
			wantNotebooks: getNotebooks(0, 1),
			wantCount:     2,
		},
		{
			name:          "filter by org namespace",
			viewerID:      user1.ID,
			args:          map[string]any{"first": 3, "namespace": graphqlbackend.MarshalOrgID(org.ID), "orderBy": graphqlbackend.NotebookOrderByCreatedAt, "descending": false},
			wantNotebooks: getNotebooks(3, 4),
			wantCount:     2,
		},
		{
			name:          "user2 cannot view user1 private notebooks",
			viewerID:      user2.ID,
			args:          map[string]any{"first": 3, "namespace": graphqlbackend.MarshalUserID(user1.ID), "orderBy": graphqlbackend.NotebookOrderByCreatedAt, "descending": false},
			wantNotebooks: getNotebooks(0),
			wantCount:     1,
		},
		{
			name:          "user2 cannot view org private notebooks",
			viewerID:      user2.ID,
			args:          map[string]any{"first": 3, "namespace": graphqlbackend.MarshalOrgID(org.ID), "orderBy": graphqlbackend.NotebookOrderByCreatedAt, "descending": false},
			wantNotebooks: getNotebooks(4),
			wantCount:     1,
		},
		{
			name:          "user1 starred notebooks ordered by count",
			viewerID:      user1.ID,
			args:          map[string]any{"first": 3, "starredByUserID": graphqlbackend.MarshalUserID(user1.ID), "orderBy": graphqlbackend.NotebookOrderByStarCount, "descending": true},
			wantNotebooks: []*notebooks.Notebook{createdNotebooks[2], createdNotebooks[0]},
			wantCount:     2,
		},
	}

	for _, tt := range tests {
		t.Run(tt.name, func(t *testing.T) {
			var response struct {
				Notebooks struct {
					Nodes      []notebooksapitest.Notebook
					TotalCount int32
					PageInfo   apitest.PageInfo
				}
			}
			apitest.MustExec(actor.WithActor(context.Background(), actor.FromUser(tt.viewerID)), t, schema, tt.args, &response, listNotebooksQuery)

			if len(tt.wantNotebooks) != len(response.Notebooks.Nodes) {
				t.Fatalf("wanted %d notebook nodes, got %d", len(tt.wantNotebooks), len(response.Notebooks.Nodes))
			}

			if tt.wantCount != response.Notebooks.TotalCount {
				t.Fatalf("wanted %d notebook total count, got %d", tt.wantCount, response.Notebooks.TotalCount)
			}

			for idx, createdNotebook := range tt.wantNotebooks {
				wantNotebookResponse := notebooksapitest.NotebookToAPIResponse(
					createdNotebook,
					marshalNotebookID(createdNotebook.ID),
					idToUsername[createdNotebook.CreatorUserID],
					idToUsername[createdNotebook.UpdaterUserID],
					createdNotebook.CreatorUserID == tt.viewerID,
				)
				compareNotebookAPIResponses(t, wantNotebookResponse, response.Notebooks.Nodes[idx], true)
			}
		})
	}
}<|MERGE_RESOLUTION|>--- conflicted
+++ resolved
@@ -182,12 +182,7 @@
 func TestSingleNotebookCRUD(t *testing.T) {
 	logger := logtest.Scoped(t)
 	internalCtx := actor.WithInternalActor(context.Background())
-<<<<<<< HEAD
-	testdb := database.NewDB(logger, dbtest.NewDB(logger, t))
-	db := database.NewDB(logger, testdb)
-=======
-	db := database.NewDB(dbtest.NewDB(t))
->>>>>>> 7f1aa182
+	db := database.NewDB(logger, dbtest.NewDB(logger, t))
 	u := db.Users()
 	o := db.Orgs()
 	om := db.OrgMembers()
@@ -605,12 +600,7 @@
 		return ids
 	}
 
-<<<<<<< HEAD
-	database := database.NewDB(logger, db)
-	schema, err := graphqlbackend.NewSchema(database, nil, nil, nil, nil, nil, nil, nil, nil, nil, NewResolver(database), nil)
-=======
 	schema, err := graphqlbackend.NewSchema(db, nil, nil, nil, nil, nil, nil, nil, nil, nil, NewResolver(db), nil)
->>>>>>> 7f1aa182
 	if err != nil {
 		t.Fatal(err)
 	}
