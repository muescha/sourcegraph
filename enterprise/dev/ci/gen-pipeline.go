--- conflicted
+++ resolved
@@ -114,11 +114,7 @@
 
 	fmt.Fprintln(w, "\n## Run types")
 
-<<<<<<< HEAD
-	// Introduce pull request builds first
-=======
 	// Introduce pull request pipelines first
->>>>>>> f1823403
 	fmt.Fprintf(w, "\n### %s\n\n", runtype.PullRequest.String())
 	fmt.Fprintln(w, "The default run type.")
 	changed.ForEachDiffType(func(diff changed.Diff) {
